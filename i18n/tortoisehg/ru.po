--- conflicted
+++ resolved
@@ -7,13 +7,8 @@
 msgstr ""
 "Project-Id-Version: tortoisehg\n"
 "Report-Msgid-Bugs-To: Andrei Polushin <polushin@gmail.com>\n"
-<<<<<<< HEAD
-"POT-Creation-Date: 2015-02-19 14:08-0200\n"
-"PO-Revision-Date: 2015-02-22 10:22+0000\n"
-=======
 "POT-Creation-Date: 2015-04-27 14:22-0300\n"
 "PO-Revision-Date: 2015-04-27 18:05+0000\n"
->>>>>>> 2811e218
 "Last-Translator: Дьяченко Александр <DyachenkoA@hotmail.ru>\n"
 "Language-Team: Russian\n"
 "MIME-Version: 1.0\n"
@@ -21,13 +16,8 @@
 "Content-Transfer-Encoding: 8bit\n"
 "Plural-Forms: nplurals=3; plural=n%10==1 && n%100!=11 ? 0 : n%10>=2 && n"
 "%10<=4 && (n%100<10 || n%100>=20) ? 1 : 2;\n"
-<<<<<<< HEAD
-"X-Launchpad-Export-Date: 2015-02-23 05:14+0000\n"
-"X-Generator: Launchpad (build 17355)\n"
-=======
 "X-Launchpad-Export-Date: 2015-04-28 05:14+0000\n"
 "X-Generator: Launchpad (build 17453)\n"
->>>>>>> 2811e218
 "Language: ru\n"
 
 msgid "TortoiseHg Overlay Icon Server"
@@ -42,13 +32,8 @@
 msgid "About"
 msgstr "О программе"
 
-<<<<<<< HEAD
-msgid "Copyright 2008-2014 Steve Borho and others"
-msgstr "Copyright 2008-2014 Steve Borho и другие"
-=======
 msgid "Copyright 2008-2015 Steve Borho and others"
 msgstr "Авторское право 2008-2015 Steve Borho и другие"
->>>>>>> 2811e218
 
 msgid "Several icons are courtesy of the TortoiseSVN and Tango projects"
 msgstr "Некоторые значки предоставлены проектами TortoiseSVN и Tango"
@@ -398,8 +383,6 @@
 msgid "Bookmark '%s' has been renamed to '%s'"
 msgstr "Закладка '%s' была переименована в '%s'"
 
-<<<<<<< HEAD
-=======
 msgid "TortoiseHg Bookmark Sync"
 msgstr "Синхронизация закладок TortoiseHg"
 
@@ -437,7 +420,6 @@
 msgid "Removed local bookmark: %s"
 msgstr "Удалены локальные закладки: %s"
 
->>>>>>> 2811e218
 #, python-format
 msgid "%s - branch operation"
 msgstr "%s - операция с веткой"
@@ -595,12 +577,9 @@
 msgid "Clone to revision:"
 msgstr "Клонировать до ревизии:"
 
-<<<<<<< HEAD
-=======
 msgid "A revision identifier, bookmark, tag or branch name"
 msgstr "Идентификатор ревизии, закладка, метка или имя ветки"
 
->>>>>>> 2811e218
 msgid "Do not update the new working directory"
 msgstr "Не обновлять создаваемый рабочий каталог"
 
@@ -1191,10 +1170,7 @@
 msgid "The tool name. It cannot contain spaces."
 msgstr "Имя инструмента. Не может содержать пробелы."
 
-<<<<<<< HEAD
-=======
 #, python-brace-format
->>>>>>> 2811e218
 msgid ""
 "The command that will be executed.\n"
 "To execute a Mercurial command use \"hg\" (rather than \"hg.exe\") as the "
@@ -1221,10 +1197,7 @@
 "- {FILES}: Список файлов, затронутых выбранной ревизией.\n"
 "- {ALLFILES}: Все файлы, отслеживаемые Mercurial'ом в выбранной ревизии."
 
-<<<<<<< HEAD
-=======
 #, python-brace-format
->>>>>>> 2811e218
 msgid ""
 "The directory where the command will be executed.\n"
 "If this is not set, the root of the current repository will be used "
@@ -1302,11 +1275,7 @@
 msgstr ""
 "Когда задействовано, то автоматически показывать журнал вывода, при запуске "
 "команды.\n"
-<<<<<<< HEAD
-"По умолчанию: Ложь."
-=======
 "По умолчанию: Нет."
->>>>>>> 2811e218
 
 msgid "You must set a tool name."
 msgstr "Вы должны установить имя инструмента."
@@ -1501,7 +1470,6 @@
 
 msgid "Revert the following files?"
 msgstr "Вернуть следующие файлы?"
-<<<<<<< HEAD
 
 msgid "&Revert"
 msgstr "&Вернуть"
@@ -1518,24 +1486,6 @@
 msgid "Edit Re&jects"
 msgstr "Править отвергнутое"
 
-=======
-
-msgid "&Revert"
-msgstr "&Вернуть"
-
-msgid "&Copy..."
-msgstr "&Копировать..."
-
-msgid "Re&name..."
-msgstr "Пере&именовать..."
-
-msgid "&Ignore..."
-msgstr "&Игнорировать..."
-
-msgid "Edit Re&jects"
-msgstr "Править отвергнутое"
-
->>>>>>> 2811e218
 msgid "Manually resolve rejected patch chunks"
 msgstr "Вручную уладить отклоненые лоскуты заплатки"
 
@@ -1745,17 +1695,10 @@
 
 msgid "Diff Selected &Changesets"
 msgstr "Сравнить выбранные &наборы изменений"
-<<<<<<< HEAD
 
 msgid "&Diff Selected File Revisions"
 msgstr "&Сравнить выбранные версии файла"
 
-=======
-
-msgid "&Diff Selected File Revisions"
-msgstr "&Сравнить выбранные версии файла"
-
->>>>>>> 2811e218
 msgid "Show Revision &Details"
 msgstr "Показать &подробности ревизии"
 
@@ -2630,20 +2573,6 @@
 msgid "Commit Later"
 msgstr "Зафиксировать позже"
 
-<<<<<<< HEAD
-msgid "TortoiseHg Merge Commit"
-msgstr "Фиксация слияния TortoiseHg"
-
-#, python-format
-msgid ""
-"Error interpreting commit date (%s).\n"
-"Using current date instead."
-msgstr ""
-"Ошибка интерпретации даты фиксации (%s).\n"
-"Взамен использована текущая дата."
-
-=======
->>>>>>> 2811e218
 msgid "Merge changeset"
 msgstr "Слить набор изменений"
 
@@ -3344,20 +3273,6 @@
 
 msgid "Swap source and destination"
 msgstr "Поменять местами источник и назначение"
-<<<<<<< HEAD
-
-msgid "Keep original changesets"
-msgstr "Сохранять исходные наборы изменений"
-
-msgid "Keep original branch names"
-msgstr "Сохранять исходные имена веток"
-
-msgid "Collapse the rebased changesets"
-msgstr "Свернуть перебазируемые наборы изменений (--collapse)"
-
-msgid "Rebase entire source branch"
-msgstr "Перебазировать всю ветвь источника"
-=======
 
 msgid "Keep original changesets (--keep)"
 msgstr "Сохранять исходные наборы изменений (--keep)"
@@ -3370,7 +3285,6 @@
 
 msgid "Rebase entire source branch (-b/--base)"
 msgstr "Перебазировать всю ветвь источника (-b/--base)"
->>>>>>> 2811e218
 
 msgid "Rebase unpublished onto Subversion head (override source, destination)"
 msgstr ""
@@ -3482,11 +3396,7 @@
 msgstr "Выберите исходную папку"
 
 msgid "Source does not exist."
-<<<<<<< HEAD
-msgstr "Источник не существует."
-=======
 msgstr "Исходный файл не существует."
->>>>>>> 2811e218
 
 msgid "The source must be within the repository tree."
 msgstr "Источник должен находиться внутри дерева каталогов хранилища"
@@ -4037,12 +3947,9 @@
 msgid "Found %d incoming changesets"
 msgstr "Найдено %d входящих наборов изменений"
 
-<<<<<<< HEAD
-=======
 msgid "Pull"
 msgstr "Затянуть"
 
->>>>>>> 2811e218
 msgid "Pull incoming changesets into your repository"
 msgstr "Затянуть входящие наборы изменений в ваше хранилище"
 
@@ -4303,17 +4210,10 @@
 
 msgid "Apply patch"
 msgstr "Применить заплатку"
-<<<<<<< HEAD
 
 msgid "Apply onto original parent"
 msgstr "Применить к исходному родителю"
 
-=======
-
-msgid "Apply onto original parent"
-msgstr "Применить к исходному родителю"
-
->>>>>>> 2811e218
 msgid "Apply only this patch"
 msgstr "Применить только эту заплатку"
 
@@ -4507,7 +4407,6 @@
 msgid "The selected command is empty"
 msgstr "Выбранная команда пуста"
 
-<<<<<<< HEAD
 #, python-format
 msgid ""
 "The following error message was returned:\n"
@@ -4538,38 +4437,6 @@
 msgstr "Ошибка выполнения заданной команды"
 
 #, python-format
-=======
-#, python-format
-msgid ""
-"The following error message was returned:\n"
-"\n"
-"<b>%s</b>"
-msgstr ""
-"Возвращено следующее сообщение об ошибке:\n"
-"\n"
-"<b>%s</b>"
-
-msgid ""
-"\n"
-"\n"
-"Please check that the \"thg\" command is valid."
-msgstr ""
-"\n"
-"\n"
-"Пожалуйста проверти что эта \"thg\" команда правильная."
-
-msgid "Failed to execute custom TortoiseHg command"
-msgstr "Не удалось выполнить заданную TortoiseHg команду"
-
-#, python-format
-msgid "The command \"%s\" failed (code %d)."
-msgstr "Команда \"%s\" не выполнена (код %d)."
-
-msgid "Failed to execute custom command"
-msgstr "Ошибка выполнения заданной команды"
-
-#, python-format
->>>>>>> 2811e218
 msgid "The command \"%s\" could not be executed."
 msgstr "Команду \"%s\" нельзя выполнить."
 
@@ -5326,7 +5193,6 @@
 
 msgid "no revisions specified"
 msgstr "ревизии не указанны"
-<<<<<<< HEAD
 
 msgid "revisions to prune"
 msgstr "ревизии для отсечения"
@@ -5334,15 +5200,6 @@
 msgid "thg prune [-r] REV..."
 msgstr "thg prune [-r] РЕВИЗИЯ..."
 
-=======
-
-msgid "revisions to prune"
-msgstr "ревизии для отсечения"
-
-msgid "thg prune [-r] REV..."
-msgstr "thg prune [-r] РЕВИЗИЯ..."
-
->>>>>>> 2811e218
 msgid "thg purge"
 msgstr "thg purge"
 
@@ -5467,16 +5324,11 @@
 msgid "thg strip [-k] [-f] [-n] [[-r] REV]"
 msgstr "thg strip [-k] [-f] [-n] [[-r] РЕВИЗИЯ]"
 
-<<<<<<< HEAD
-msgid "thg sync [PEER]"
-msgstr "thg sync [ПУТЬ]"
-=======
 msgid "open the bookmark sync window"
 msgstr "открыть окно синхронизации закладок"
 
 msgid "thg sync [OPTION]... [PEER]"
 msgstr "thg sync [ПАРАМЕТР]... [ПУТЬ]"
->>>>>>> 2811e218
 
 msgid "replace existing tag"
 msgstr "заменить существующую метку"
@@ -6018,8 +5870,6 @@
 "Имя, записываемое при фиксациях. Общеупотребительный формат таков:<br>Имя "
 "Фамилия &lt;email@example.com&gt;"
 
-<<<<<<< HEAD
-=======
 msgid "Ask Username"
 msgstr "Спрашивать имя пользователя"
 
@@ -6030,7 +5880,6 @@
 "Если имя пользователя не было указано, пользователю будет предложено ввести "
 "имя пользователя. По умолчанию: Нет"
 
->>>>>>> 2811e218
 msgid "Summary Line Length"
 msgstr "Длина строки сводки"
 
@@ -6181,7 +6030,6 @@
 
 msgid "After Pull Operation"
 msgstr "Операция после затягивания"
-<<<<<<< HEAD
 
 msgid ""
 "Operation which is performed directly after a successful pull. update "
@@ -6252,47 +6100,11 @@
 
 msgid "<b>Repository Details:</b>"
 msgstr "<b>Подробности хранилища:</b>"
-=======
-
-msgid ""
-"Operation which is performed directly after a successful pull. update "
-"equates to pull --update, fetch equates to the fetch extension, rebase "
-"equates to pull --rebase, updateorrebase equates to pull -u --rebase.  "
-"Default: none"
-msgstr ""
-"Операция, которая выполняется непосредственно после успешного затягивания."
-"\r\n"
-"update эквивалентно pull --update, fetch эквивалентно расширению fetch, "
-"rebase эквивалентно pull --rebase, updateorrebase эквивалентно pull -u --"
-"rebase. По умолчанию: none"
-
-msgid "Default Push"
-msgstr "По умолчанию проталкивать"
-
-msgid ""
-"Select the revisions that will be pushed by default, whenever you click the "
-"Push button.<ul><li><b>all</b>: The default. Push all changes in <i>all "
-"branches</i>.<li><b>branch</b>: Push all changes in the <i>current branch</"
-"i>.<li><b>revision</b>: Push the changes in the current branch <i><u>up to</"
-"u> the current revision</i>.</ul><p>Default: all"
-msgstr ""
-"Выберите ревизии, которые будут проталкиваться по умолчанию, когда вы "
-"наживаете кнопку Протолкнуть.<ul><li><b>all</b>: По умолчанию. Проталкивать "
-"все изменения <i>из всех веток</i>.<li><b>branch</b>: Проталкивать все "
-"изменения <i>из текущей ветки</i>.<li><b>revision</b>: Проталкивать все "
-"изменения из текущей ветки <i><u>вплоть до</u> текущей ревизии</i>.</"
-"ul><p>По умолчанию: all"
-
-msgid "Confirm Push"
-msgstr "Подтверждение проталкивания"
->>>>>>> 2811e218
-
-msgid ""
-"Determines if TortoiseHg should show a confirmation dialog before pushing "
-"changesets. If False, push will be performed without any confirmation "
-"dialog. Default: True"
-msgstr ""
-<<<<<<< HEAD
+
+msgid ""
+"Repository name to use in the web interface, and by TortoiseHg as a "
+"shorthand name.  Default is the working directory."
+msgstr ""
 "Имя хранилища для веб-интерфейса, будет использовано также как короткое имя "
 "в TortoiseHg.  По умолчанию используется название рабочего каталога."
 
@@ -6321,73 +6133,6 @@
 msgid "<b>Web Server:</b>"
 msgstr "<b>Веб сервер:</b>"
 
-=======
-"Определяет, должен ли TortoiseHg показать диалог подтверждения перед "
-"проталкиванием наборов изменений.Если, Нет, проталкивание будет произведено "
-"без диалога подтверждения. По умолчанию: Да"
-
-msgid "Target Combo"
-msgstr "Выпадающий список целей"
-
-msgid ""
-"Select if TortoiseHg will show a target combo in the sync toolbar."
-"<ul><li><b>auto</b>: The default. Show the combo if more than one target "
-"configured.<li><b>always</b>: Always show the combo.</ul><p>Default: auto"
-msgstr ""
-"Выберете должен ли TortoiseHg показывать выпадающий список целей в панели "
-"инструментов синхронизации.<ul><li><b>auto</b>: По умолчанию. Показывать "
-"выпадающий список, если настроено более одной цели.<li><b>always</b>: Всегда "
-"показывать выпадающий список.</ul><p>По умолчанию: auto"
-
-msgid "SSH Command"
-msgstr "Команда SSH"
-
-msgid ""
-"Command to use for SSH connections.<p>Default: \"ssh\" or \"TortoisePlink."
-"exe -ssh -2\" (Windows)"
-msgstr ""
-"Команда используемая для SSH подключения.<p>По умолчанию: \"ssh\" или "
-"\"TortoisePlink.exe -ssh -2\" (Windows)"
-
-msgid "Server"
-msgstr "Сервер"
-
-msgid "<b>Repository Details:</b>"
-msgstr "<b>Подробности хранилища:</b>"
-
-msgid ""
-"Repository name to use in the web interface, and by TortoiseHg as a "
-"shorthand name.  Default is the working directory."
-msgstr ""
-"Имя хранилища для веб-интерфейса, будет использовано также как короткое имя "
-"в TortoiseHg.  По умолчанию используется название рабочего каталога."
-
-msgid "Encoding"
-msgstr "Кодировка"
-
-msgid ""
-"Character encoding of files in the repository, used by the web interface and "
-"TortoiseHg."
-msgstr ""
-"Кодировка файлов в хранилище, используемая в веб-интерфейсе и TortoiseHg."
-
-msgid "'Publishing' repository"
-msgstr "'Публичное' хранилище"
-
-msgid ""
-"Controls draft phase behavior when working as a server. When true, pushed "
-"changesets are set to public in both client and server and pulled or cloned "
-"changesets are set to public in the client. Default: True"
-msgstr ""
-"Управляет поведением черновой фазы (draft), при работе в качестве сервера. "
-"Когда, Да, в проталкиваемых наборах изменений фаза становится публичной "
-"(public) и на клиенте и на сервере, а при затягивании или клонировании "
-"наборов изменений становится публичной (public) на клиенте. По умолчанию: Да"
-
-msgid "<b>Web Server:</b>"
-msgstr "<b>Веб сервер:</b>"
-
->>>>>>> 2811e218
 msgid "Textual description of the repository's purpose or contents."
 msgstr "Текстовое описание назначения или содержимого хранилища"
 
@@ -6762,10 +6507,7 @@
 msgid "Issue Link"
 msgstr "Ссылка на проблему"
 
-<<<<<<< HEAD
-=======
 #, python-brace-format
->>>>>>> 2811e218
 msgid ""
 "Defines the command to run when an issue number is recognized. You may "
 "include groups in issue.regex, and corresponding {n} tokens in issue.link "
@@ -7466,12 +7208,9 @@
 msgid "Push outgoing changes to selected URL"
 msgstr "Протолкнуть исходящие изменения на выбранный URL"
 
-<<<<<<< HEAD
-=======
 msgid "Sync Bookmarks"
 msgstr "Синхронизация закладок"
 
->>>>>>> 2811e218
 msgid "Email outgoing changesets for remote repository"
 msgstr "Отправить исходящие наборы изменений в отдалённое хранилище по почте"
 
@@ -7807,16 +7546,6 @@
 "Подхранилище '%s' имеет не тривиальный URL для синхронизации по умолчанию:<p>"
 "%s<p>Заменить его следующим URL?<p>%s"
 
-<<<<<<< HEAD
-msgid "Certificate Query Error"
-msgstr "Ошибка запроса сертификата"
-
-#, python-format
-msgid "Invalid port number: %s"
-msgstr "Неверный номер порта: %s"
-
-=======
->>>>>>> 2811e218
 msgid "Security: "
 msgstr "Безопасность: "
 
@@ -7892,12 +7621,9 @@
 msgid "User Certificate Chain File"
 msgstr "Файл цепочки сертификатов пользователя"
 
-<<<<<<< HEAD
-=======
 msgid "Certificate Query Error"
 msgstr "Ошибка запроса сертификата"
 
->>>>>>> 2811e218
 msgid "Unable to save authentication"
 msgstr "Не удаётся сохранить аутентификацию"
 
@@ -8371,11 +8097,6 @@
 msgid "&Shelve..."
 msgstr "&Отложить..."
 
-<<<<<<< HEAD
-msgid "&Import..."
-msgstr "&Импорт..."
-
-=======
 msgid "&Import Patches..."
 msgstr "&Импортировать заплатки..."
 
@@ -8388,7 +8109,6 @@
 msgid "Merge with the other head of the current branch"
 msgstr "Слить с другой головой текущей ветки"
 
->>>>>>> 2811e218
 msgid "&Resolve..."
 msgstr "&Разрешение конфликтов..."
 
@@ -8433,12 +8153,9 @@
 
 msgid "P&ush"
 msgstr "Про&толкнуть"
-<<<<<<< HEAD
-=======
 
 msgid "&Sync Bookmarks..."
 msgstr "&Синхронизировать закладки..."
->>>>>>> 2811e218
 
 #, python-format
 msgid ""
@@ -8528,7 +8245,6 @@
 
 msgid "README not configured"
 msgstr "README не указан"
-<<<<<<< HEAD
 
 msgid ""
 "A README file is not configured for the current repository.<p>To configure a "
@@ -8564,6 +8280,21 @@
 msgid "Cannot open Plugin Options dialog"
 msgstr "Невозможно открыть диалог настройки плагина"
 
+msgid "[SOURCE]"
+msgstr "[ИСТОЧНИК]"
+
+#, python-format
+msgid "unsupported URL: %s"
+msgstr "неподдерживаемый URL: %s"
+
+#, python-format
+msgid "host fingerprint for %s cannot be obtained (Python too old)"
+msgstr "отпечаток хоста для %s не может быть получен (Python слишком стар)"
+
+#, python-format
+msgid "%s certificate error: no certificate received"
+msgstr "%s ошибка сертификата: сертификат не получен"
+
 msgid "move after the specified patch"
 msgstr "переместить после указанной заплатки"
 
@@ -8614,108 +8345,6 @@
 msgid "hgsubversion packaged with thg"
 msgstr "hgsubversion packaged with thg"
 
-=======
-
-msgid ""
-"A README file is not configured for the current repository.<p>To configure a "
-"README file for a repository, open the repository settings file, add a "
-"'<i>readme</i>' key to the '<i>tortoisehg</i>' section, and set it to the "
-"filename or URL of your repository's README file."
-msgstr ""
-"README файл не указан для текущего репозитория.<p>Укажите README файл для "
-"репозитория, для этого откройти файл настроек репозитория, добавьте ключ "
-"'<i>readme</i>' в раздел '<i>tortoisehg</i>' и установите имя файла или URL "
-"к README файлу вашего репозитория."
-
-msgid "Issue Tracker Plugin Error"
-msgstr "Ошибка плагина для отслеживания ошибок"
-
-msgid "Could not instantiate Issue Tracker plugin COM object"
-msgstr ""
-"Не удалось создать экземпляр COM объекта плагина системы отслеживания проблем"
-
-msgid "This error will not be shown again until you restart the workbench"
-msgstr ""
-"Эта ошибка больше не будет показана до тех пор, пока вы не перезапустите "
-"рабочую среду"
-
-msgid "Error getting commit message information from Issue Tracker plugin"
-msgstr ""
-"Ошибка получения информации о сообщении фиксации из плагина системы "
-"отслеживания проблем"
-
-msgid "Error executing \"commit finished\" trigger"
-msgstr "Ошибка выполнения триггера \"commit finished\""
-
-msgid "Cannot open Plugin Options dialog"
-msgstr "Невозможно открыть диалог настройки плагина"
-
-msgid "[SOURCE]"
-msgstr "[ИСТОЧНИК]"
-
-#, python-format
-msgid "unsupported URL: %s"
-msgstr "неподдерживаемый URL: %s"
-
-#, python-format
-msgid "host fingerprint for %s cannot be obtained (Python too old)"
-msgstr "отпечаток хоста для %s не может быть получен (Python слишком стар)"
-
-#, python-format
-msgid "%s certificate error: no certificate received"
-msgstr "%s ошибка сертификата: сертификат не получен"
-
-msgid "move after the specified patch"
-msgstr "переместить после указанной заплатки"
-
-msgid "[--after PATCH] PATCH..."
-msgstr "[--after ЗАПЛАТКА] ЗАПЛАТКА..."
-
-msgid "unknown patch to move specified"
-msgstr "указана неизвестная заплатка для перемещения"
-
-msgid "invalid patch position specified"
-msgstr "указано неверное положение заплатки"
-
-msgid "cannot move applied patches"
-msgstr "невозможно переместить примененные заплатки"
-
-#, python-format
-msgid "patch %s not in series"
-msgstr "заплатка %s не в серии"
-
-msgid "cannot move into applied patches"
-msgstr "невозможно переместить в примененные заплатки"
-
-msgid "abort: "
-msgstr "прервано: "
-
-msgid "hint: "
-msgstr "подсказка: "
-
-#, python-format
-msgid "HTTP Error: %d (%s)"
-msgstr "Ошибка HTTP: %d (%s)"
-
-#, python-format
-msgid "URLError: %s"
-msgstr "Ошибка URL: %s"
-
-msgid "SSL: Server certificate verify failed"
-msgstr "SSL: Проверка сертификата сервера не удалась"
-
-#, python-format
-msgid "SSL: unknown error %s:%s"
-msgstr "SSL: неизвестная ошибка %s:%s"
-
-#, python-format
-msgid "SSL error: %s"
-msgstr "SSL ошибка: %s"
-
-msgid "hgsubversion packaged with thg"
-msgstr "hgsubversion packaged with thg"
-
->>>>>>> 2811e218
 msgid "hggit packaged with thg"
 msgstr "hggit packaged with thg"
 
@@ -11571,12 +11200,6 @@
 #~ msgid "Refresh required"
 #~ msgstr "Требуется обновить изображение"
 
-<<<<<<< HEAD
-#~ msgid "Source does not exists."
-#~ msgstr "Исходный файл не существует."
-
-=======
->>>>>>> 2811e218
 #~ msgid "unknown hunk type: %s"
 #~ msgstr "неизвестный тип лоскута: %s"
 
@@ -11724,18 +11347,6 @@
 #~ msgid "hunk %d already applied at line %d (fuzz %d)\n"
 #~ msgstr "лоскут %d уже наложен в строке %d (степень схожести %d)\n"
 
-<<<<<<< HEAD
-#~ msgid ""
-#~ "Space separated list of tags that will not be shown.Useful example: "
-#~ "Specify \"qbase qparent qtip\" to hide the standard tags inserted by the "
-#~ "Mercurial Queues Extension. Default: None (leave blank)"
-#~ msgstr ""
-#~ "Разделяемый пробелами список меток, которые не будут отображаться. "
-#~ "Полезный пример: укажите «qbase qparent qtip» чтобы скрыть стандартные "
-#~ "метки, вставляемые расширением MQ. По умолчанию: Пусто"
-
-=======
->>>>>>> 2811e218
 #~ msgid ""
 #~ "Comma separated list of inclusion patterns.  By default, the entire "
 #~ "repository is searched."
@@ -11773,12 +11384,6 @@
 
 #~ msgid "TortoiseHg Shell Configuration"
 #~ msgstr "Конфигурация оболочки TortoiseHg"
-<<<<<<< HEAD
-
-#~ msgid "TortoiseHg Sync"
-#~ msgstr "Синхронизация TortoiseHg"
-=======
->>>>>>> 2811e218
 
 #~ msgid "_Revert File Contents"
 #~ msgstr "_Вернуть содержимое файла"
@@ -12212,48 +11817,16 @@
 #~ msgid "abandon failed\n"
 #~ msgstr "выбрасывание не удалось\n"
 
-<<<<<<< HEAD
-#~ msgid "Repository stripped, incoming preview cleared"
-#~ msgstr ""
-#~ "Хранилище урезано, предварительный просмотр входящих изменений очищен"
-=======
 #~ msgid ""
 #~ "** Please report this bug to http://bitbucket.org/tortoisehg/stable/"
 #~ "issues\n"
 #~ msgstr ""
 #~ "** Пожалуйста, сообщите об этой ошибке по адресу http://bitbucket.org/"
 #~ "tortoisehg/stable/issues\n"
->>>>>>> 2811e218
-
-#~ msgid "Repository stripped, revision set cleared"
-#~ msgstr "Хранилище урезано, выборка ревизий очищена"
-
-<<<<<<< HEAD
-#~ msgid ""
-#~ "List of Servers from which \"projrc\" configuration files must be pulled. "
-#~ "Set it to \"*\" to pull from all servers. Set it to \"default\" to pull "
-#~ "from the default sync path.Default is pull from NO servers."
-#~ msgstr ""
-#~ "Список серверов, с которых нужно затягивать файлы конфигурации «projrc». "
-#~ "Установите значение \"*\", чтобы затягивать со всех серверов. Установите "
-#~ "значение «default», чтобы затягивать из пути синхронизации по умолчанию. "
-#~ "По умолчанию — не затягивать ни с каких серверов."
-
-#~ msgid "outgoing changesets to %s found"
-#~ msgstr "найдены исходящие наборы изменений для %s"
-
-#~ msgid ""
-#~ "** Please report this bug to http://bitbucket.org/tortoisehg/stable/"
-#~ "issues\n"
-#~ msgstr ""
-#~ "** Пожалуйста, сообщите об этой ошибке по адресу http://bitbucket.org/"
-#~ "tortoisehg/stable/issues\n"
 
 #~ msgid "Use merge tool:"
 #~ msgstr "Использовать средство слияния"
 
-=======
->>>>>>> 2811e218
 #~ msgid "name of the webdir config file (DEPRECATED)"
 #~ msgstr "название конфигурационного файла webdir (УСТАРЕЛО)"
 
@@ -12324,18 +11897,4 @@
 #~ msgstr "Отказаться"
 
 #~ msgid "abandon shelved changes"
-<<<<<<< HEAD
-#~ msgstr "Отказаться от отложенных изменений"
-
-#~ msgid "Are you sure that you want to cancel synchronization?"
-#~ msgstr "Вы правда хотите отменить синхронизацию?"
-
-#~ msgid ""
-#~ "Error creating interpreting commit date (%s).\n"
-#~ "Using current date instead."
-#~ msgstr ""
-#~ "Ошибка при создании интерпретации даты фиксации (%s).\n"
-#~ "Взамен используется текущая дата."
-=======
-#~ msgstr "Отказаться от отложенных изменений"
->>>>>>> 2811e218
+#~ msgstr "Отказаться от отложенных изменений"