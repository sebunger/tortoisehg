# hglib.py - Mercurial API wrappers for TortoiseHg
#
# Copyright 2007 Steve Borho <steve@borho.org>
#
# This software may be used and distributed according to the terms of the
# GNU General Public License version 2, incorporated herein by reference.

import os
import re
import sys
import shlex
import time

from mercurial import ui, util, extensions
from mercurial import encoding, templatefilters, filemerge, error, pathutil
from mercurial import dispatch as dispatchmod
from mercurial import revset as revsetmod
from mercurial.node import nullrev
from hgext import mq as mqmod
<<<<<<< HEAD
=======

try:
    from mercurial import patch
    parsepatch = patch.parsepatch
    patchheader = patch.header
except AttributeError:
    # hg<3.4 (20aac24e2114, dc655360bccb)
    from hgext import record
    parsepatch = record.parsepatch
    patchheader = record.header
>>>>>>> 2811e218

_encoding = encoding.encoding
_fallbackencoding = encoding.fallbackencoding

# extensions which can cause problem with TortoiseHg
_extensions_blacklist = ('color', 'pager', 'progress')

from tortoisehg.util import paths
from tortoisehg.util.hgversion import hgversion
from tortoisehg.util.i18n import _ as _gettext, ngettext as _ngettext

# TODO: use unicode version globally
def _(message, context=''):
    return _gettext(message, context).encode('utf-8')
def ngettext(singular, plural, n):
    return _ngettext(singular, plural, n).encode('utf-8')

def tounicode(s):
    """
    Convert the encoding of string from MBCS to Unicode.

    Based on mercurial.util.tolocal().
    Return 'unicode' type string.
    """
    if s is None:
        return None
    if isinstance(s, unicode):
        return s
    if isinstance(s, encoding.localstr):
        return s._utf8.decode('utf-8')
    try:
        return s.decode(_encoding, 'strict')
    except UnicodeDecodeError:
        pass
    return s.decode(_fallbackencoding, 'replace')

def fromunicode(s, errors='strict'):
    """
    Convert the encoding of string from Unicode to MBCS.

    Return 'str' type string.

    If you don't want an exception for conversion failure,
    specify errors='replace'.
    """
    if s is None:
        return None
    s = unicode(s)  # s can be QtCore.QString
    for enc in (_encoding, _fallbackencoding):
        try:
            l = s.encode(enc)
            if s == l.decode(enc):
                return l  # non-lossy encoding
            return encoding.localstr(s.encode('utf-8'), l)
        except UnicodeEncodeError:
            pass

    l = s.encode(_encoding, errors)  # last ditch
    return encoding.localstr(s.encode('utf-8'), l)

def toutf(s):
    """
    Convert the encoding of string from MBCS to UTF-8.

    Return 'str' type string.
    """
    if s is None:
        return None
    if isinstance(s, encoding.localstr):
        return s._utf8
    return tounicode(s).encode('utf-8').replace('\0','')

def fromutf(s):
    """
    Convert the encoding of string from UTF-8 to MBCS

    Return 'str' type string.
    """
    if s is None:
        return None
    try:
        return fromunicode(s.decode('utf-8'), 'replace')
    except UnicodeDecodeError:
        # can't round-trip
        return str(fromunicode(s.decode('utf-8', 'replace'), 'replace'))


def namedbranches(repo):
    branchmap = repo.branchmap()
    dead = repo.deadbranches
    return sorted(br for br, _heads, _tip, isclosed
                  in branchmap.iterbranches()
                  if not isclosed and br not in dead)

def _firstchangectx(repo):
    try:
        # try fast path, which may be hidden
        return repo[0]
    except error.RepoLookupError:
        pass
    for rev in revsetmod.spanset(repo):
        return repo[rev]
    return repo[nullrev]

def shortrepoid(repo):
    """Short hash of the first root changeset; can be used for settings key"""
    return str(_firstchangectx(repo))

def repoidnode(repo):
    """Hash of the first root changeset in binary form"""
    return _firstchangectx(repo).node()

def _getfirstrevisionlabel(repo, ctx):
    # see context.changectx for look-up order of labels

    bookmarks = ctx.bookmarks()
    if ctx in repo.parents():
        # keep bookmark unchanged when updating to current rev
        if repo._bookmarkcurrent in bookmarks:
            return repo._bookmarkcurrent
    else:
        # more common switching bookmark, rather than deselecting it
        if bookmarks:
            return bookmarks[0]

    tags = ctx.tags()
    if tags:
        return tags[0]

    branch = ctx.branch()
    if repo.branchtip(branch) == ctx.node():
        return branch

def getrevisionlabel(repo, rev):
    """Return symbolic name for the specified revision or stringfy it"""
    if rev is None:
        return None  # no symbol for working revision

    ctx = repo[rev]
    label = _getfirstrevisionlabel(repo, ctx)
    if label and ctx == repo[label]:
        return label

    return str(rev)

def getmqpatchtags(repo):
    '''Returns all tag names used by MQ patches, or []'''
    if hasattr(repo, 'mq'):
        repo.mq.parseseries()
        return repo.mq.series[:]
    else:
        return []

def getcurrentqqueue(repo):
    """Return the name of the current patch queue."""
    if not hasattr(repo, 'mq'):
        return None
    cur = os.path.basename(repo.mq.path)
    if cur.startswith('patches-'):
        cur = cur[8:]
    return cur

def getqqueues(repo):
    ui = repo.ui.copy()
    ui.quiet = True  # don't append "(active)"
    ui.pushbuffer()
    try:
        opts = {'list': True}
        mqmod.qqueue(ui, repo, None, **opts)
        qqueues = tounicode(ui.popbuffer()).splitlines()
    except (util.Abort, EnvironmentError):
        qqueues = []
    return qqueues

def readundodesc(repo):
    """Read short description and changelog size of last transaction"""
    if os.path.exists(repo.sjoin('undo')):
        try:
            args = repo.opener('undo.desc', 'r').read().splitlines()
            return args[1], int(args[0])
        except (IOError, IndexError, ValueError):
            pass
    return '', len(repo)

def enabledextensions():
    """Return the {name: shortdesc} dict of enabled extensions

    shortdesc is in local encoding.
    """
    return extensions.enabled()

def disabledextensions():
    return extensions.disabled()

def allextensions():
    """Return the {name: shortdesc} dict of known extensions

    shortdesc is in local encoding.
    """
    enabledexts = enabledextensions()
    disabledexts = disabledextensions()
    exts = (disabledexts or {}).copy()
    exts.update(enabledexts)
    if hasattr(sys, "frozen"):
        if 'hgsubversion' not in exts:
            exts['hgsubversion'] = _('hgsubversion packaged with thg')
        if 'hggit' not in exts:
            exts['hggit'] = _('hggit packaged with thg')
    return exts

def validateextensions(enabledexts):
    """Report extensions which should be disabled

    Returns the dict {name: message} of extensions expected to be disabled.
    message is 'utf-8'-encoded string.
    """
    exts = {}
    if os.name != 'posix':
        exts['inotify'] = _('inotify is not supported on this platform')
    if 'win32text' in enabledexts:
        exts['eol'] = _('eol is incompatible with win32text')
    if 'eol' in enabledexts:
        exts['win32text'] = _('win32text is incompatible with eol')
    if 'perfarce' in enabledexts:
        exts['hgsubversion'] = _('hgsubversion is incompatible with perfarce')
    if 'hgsubversion' in enabledexts:
        exts['perfarce'] = _('perfarce is incompatible with hgsubversion')
    return exts

def _loadextensionwithblacklist(orig, ui, name, path):
    if name.startswith('hgext.') or name.startswith('hgext/'):
        shortname = name[6:]
    else:
        shortname = name
    if shortname in _extensions_blacklist and not path:  # only bundled ext
        return

    return orig(ui, name, path)

def wrapextensionsloader():
    """Wrap extensions.load(ui, name) for blacklist to take effect"""
    extensions.wrapfunction(extensions, 'load',
                            _loadextensionwithblacklist)

# TODO: provide singular canonpath() wrapper instead?
def canonpaths(list):
    'Get canonical paths (relative to root) for list of files'
    # This is a horrible hack.  Please remove this when HG acquires a
    # decent case-folding solution.
    canonpats = []
    cwd = os.getcwd()
    root = paths.find_root(cwd)
    for f in list:
        try:
            canonpats.append(pathutil.canonpath(root, cwd, f))
        except util.Abort:
            # Attempt to resolve case folding conflicts.
            fu = f.upper()
            cwdu = cwd.upper()
            if fu.startswith(cwdu):
                canonpats.append(
                    pathutil.canonpath(root, cwd, f[len(cwd + os.sep):]))
            else:
                # May already be canonical
                canonpats.append(f)
    return canonpats

def normreporoot(path):
    """Normalize repo root path in the same manner as localrepository"""
    # see localrepo.localrepository and scmutil.vfs
    lpath = fromunicode(path)
    lpath = os.path.realpath(util.expandpath(lpath))
    return tounicode(lpath)


def mergetools(ui, values=None):
    'returns the configured merge tools and the internal ones'
    if values == None:
        values = []
    seen = values[:]
    for key, value in ui.configitems('merge-tools'):
        t = key.split('.')[0]
        if t not in seen:
            seen.append(t)
            # Ensure the tool is installed
            if filemerge._findtool(ui, t):
                values.append(t)
    values.append('internal:merge')
    values.append('internal:prompt')
    values.append('internal:dump')
    values.append('internal:local')
    values.append('internal:other')
    values.append('internal:fail')
    return values


_difftools = None
def difftools(ui):
    global _difftools
    if _difftools:
        return _difftools

    def fixup_extdiff(diffopts):
        if '$child' not in diffopts:
            diffopts.append('$parent1')
            diffopts.append('$child')
        if '$parent2' in diffopts:
            mergeopts = diffopts[:]
            diffopts.remove('$parent2')
        else:
            mergeopts = []
        return diffopts, mergeopts

    tools = {}
    for cmd, path in ui.configitems('extdiff'):
        if cmd.startswith('cmd.'):
            cmd = cmd[4:]
            if not path:
                path = cmd
            diffopts = ui.config('extdiff', 'opts.' + cmd, '')
            diffopts = shlex.split(diffopts)
            diffopts, mergeopts = fixup_extdiff(diffopts)
            tools[cmd] = [path, diffopts, mergeopts]
        elif cmd.startswith('opts.'):
            continue
        else:
            # command = path opts
            if path:
                diffopts = shlex.split(path)
                path = diffopts.pop(0)
            else:
                path, diffopts = cmd, []
            diffopts, mergeopts = fixup_extdiff(diffopts)
            tools[cmd] = [path, diffopts, mergeopts]
    mt = []
    mergetools(ui, mt)
    for t in mt:
        if t.startswith('internal:'):
            continue
        dopts = ui.config('merge-tools', t + '.diffargs', '')
        mopts = ui.config('merge-tools', t + '.diff3args', '')
        dopts, mopts = shlex.split(dopts), shlex.split(mopts)
        tools[t] = [filemerge._findtool(ui, t), dopts, mopts]
    _difftools = tools
    return tools


tortoisehgtoollocations = (
    ('workbench.custom-toolbar', _('Workbench custom toolbar')),
    ('workbench.revdetails.custom-menu', _('Revision details context menu')),
    ('workbench.commit.custom-menu', _('Commit context menu')),
    ('workbench.filelist.custom-menu', _('File context menu (on manifest '
                                         'and revision details)')),
)

def tortoisehgtools(uiorconfig, selectedlocation=None):
    """Parse 'tortoisehg-tools' section of ini file.

    >>> from pprint import pprint
    >>> from mercurial import config
    >>> class memui(ui.ui):
    ...     def readconfig(self, filename, root=None, trust=False,
    ...                    sections=None, remap=None):
    ...         pass  # avoid reading settings from file-system

    Changes:

    >>> hgrctext = '''
    ... [tortoisehg-tools]
    ... update_to_tip.icon = hg-update
    ... update_to_tip.command = hg update tip
    ... update_to_tip.tooltip = Update to tip
    ... '''
    >>> uiobj = memui()
    >>> uiobj._tcfg.parse('<hgrc>', hgrctext)

    into the following dictionary

    >>> tools, toollist = tortoisehgtools(uiobj)
    >>> pprint(tools) #doctest: +NORMALIZE_WHITESPACE
    {'update_to_tip': {'command': 'hg update tip',
                       'icon': 'hg-update',
                       'tooltip': 'Update to tip'}}
    >>> toollist
    ['update_to_tip']

    If selectedlocation is set, only return those tools that have been
    configured to be shown at the given "location".
    Tools are added to "locations" by adding them to one of the
    "extension lists", which are lists of tool names, which follow the same
    format as the workbench.task-toolbar setting, i.e. a list of tool names,
    separated by spaces or "|" to indicate separators.

    >>> hgrctext_full = hgrctext + '''
    ... update_to_null.icon = hg-update
    ... update_to_null.command = hg update null
    ... update_to_null.tooltip = Update to null
    ... explore_wd.command = explorer.exe /e,{ROOT}
    ... explore_wd.enable = iswd
    ... explore_wd.label = Open in explorer
    ... explore_wd.showoutput = True
    ...
    ... [tortoisehg]
    ... workbench.custom-toolbar = update_to_tip | explore_wd
    ... workbench.revdetails.custom-menu = update_to_tip update_to_null
    ... '''
    >>> uiobj = memui()
    >>> uiobj._tcfg.parse('<hgrc>', hgrctext_full)

    >>> tools, toollist = tortoisehgtools(
    ...     uiobj, selectedlocation='workbench.custom-toolbar')
    >>> sorted(tools.keys())
    ['explore_wd', 'update_to_tip']
    >>> toollist
    ['update_to_tip', '|', 'explore_wd']

    >>> tools, toollist = tortoisehgtools(
    ...     uiobj, selectedlocation='workbench.revdetails.custom-menu')
    >>> sorted(tools.keys())
    ['update_to_null', 'update_to_tip']
    >>> toollist
    ['update_to_tip', 'update_to_null']

    Valid "locations lists" are:
        - workbench.custom-toolbar
        - workbench.revdetails.custom-menu

    >>> tortoisehgtools(uiobj, selectedlocation='invalid.location')
    Traceback (most recent call last):
      ...
    ValueError: invalid location 'invalid.location'

    This function can take a ui object or a config object as its input.

    >>> cfg = config.config()
    >>> cfg.parse('<hgrc>', hgrctext)
    >>> tools, toollist = tortoisehgtools(cfg)
    >>> pprint(tools) #doctest: +NORMALIZE_WHITESPACE
    {'update_to_tip': {'command': 'hg update tip',
                       'icon': 'hg-update',
                       'tooltip': 'Update to tip'}}
    >>> toollist
    ['update_to_tip']

    >>> cfg = config.config()
    >>> cfg.parse('<hgrc>', hgrctext_full)
    >>> tools, toollist = tortoisehgtools(
    ...     cfg, selectedlocation='workbench.custom-toolbar')
    >>> sorted(tools.keys())
    ['explore_wd', 'update_to_tip']
    >>> toollist
    ['update_to_tip', '|', 'explore_wd']

    No error for empty config:

    >>> emptycfg = config.config()
    >>> tortoisehgtools(emptycfg)
    ({}, [])
    >>> tortoisehgtools(emptycfg, selectedlocation='workbench.custom-toolbar')
    ({}, [])
    """
    if isinstance(uiorconfig, ui.ui):
        configitems = uiorconfig.configitems
        configlist = uiorconfig.configlist
    else:
        configitems = uiorconfig.items
        def configlist(section, name):
            return uiorconfig.get(section, name, '').split()

    tools = {}
    for key, value in configitems('tortoisehg-tools'):
        toolname, field = key.split('.')
        if toolname not in tools:
            tools[toolname] = {}
        bvalue = util.parsebool(value)
        if bvalue is not None:
            value = bvalue
        tools[toolname][field] = value

    if selectedlocation is None:
        return tools, sorted(tools.keys())

    # Only return the tools that are linked to the selected location
    if selectedlocation not in dict(tortoisehgtoollocations):
        raise ValueError('invalid location %r' % selectedlocation)

    guidef = configlist('tortoisehg', selectedlocation) or []
    toollist = []
    selectedtools = {}
    for name in guidef:
        if name != '|':
            info = tools.get(name, None)
            if info is None:
                continue
            selectedtools[name] = info
        toollist.append(name)
    return selectedtools, toollist

def copydynamicconfig(srcui, destui):
    """Copy config values that come from command line or code

    >>> srcui = ui.ui()
    >>> srcui.setconfig('paths', 'default', 'http://example.org/',
    ...                 '/repo/.hg/hgrc:2')
    >>> srcui.setconfig('patch', 'eol', 'auto', 'eol')
    >>> destui = ui.ui()
    >>> copydynamicconfig(srcui, destui)
    >>> destui.config('paths', 'default') is None
    True
    >>> destui.config('patch', 'eol'), destui.configsource('patch', 'eol')
    ('auto', 'eol')
    """
    for section, name, value in srcui.walkconfig():
        source = srcui.configsource(section, name)
        if ':' in source:
            # path:line
            continue
        if source == 'none':
            # ui.configsource returns 'none' by default
            source = ''
        destui.setconfig(section, name, value, source)

def shortreponame(ui):
    name = ui.config('web', 'name')
    if not name:
        return
    src = ui.configsource('web', 'name')  # path:line
    if '/.hg/hgrc:' not in util.pconvert(src):
        # global web.name will set the same name to all repositories
        ui.debug('ignoring global web.name defined at %s\n' % src)
        return
    return name

def displaytime(date):
    return util.datestr(date, '%Y-%m-%d %H:%M:%S %1%2')

def utctime(date):
    return time.strftime("%Y-%m-%d %H:%M:%S", time.gmtime(date[0]))

agescales = [
    ((lambda n: ngettext("%d year", "%d years", n)), 3600 * 24 * 365),
    ((lambda n: ngettext("%d month", "%d months", n)), 3600 * 24 * 30),
    ((lambda n: ngettext("%d week", "%d weeks", n)), 3600 * 24 * 7),
    ((lambda n: ngettext("%d day", "%d days", n)), 3600 * 24),
    ((lambda n: ngettext("%d hour", "%d hours", n)), 3600),
    ((lambda n: ngettext("%d minute", "%d minutes", n)), 60),
    ((lambda n: ngettext("%d second", "%d seconds", n)), 1),
    ]

def age(date):
    '''turn a (timestamp, tzoff) tuple into an age string.'''
    # This is i18n-ed version of mercurial.templatefilters.age().

    now = time.time()
    then = date[0]
    if then > now:
        return _('in the future')

    delta = int(now - then)
    if delta == 0:
        return _('now')
    if delta > agescales[0][1] * 2:
        return util.shortdate(date)

    for t, s in agescales:
        n = delta // s
        if n >= 2 or s == 1:
            return t(n) % n

def username(user):
    author = templatefilters.person(user)
    if not author:
        author = util.shortuser(user)
    return author

def user(ctx):
    '''
    Get the username of the change context. Does not abort and just returns
    an empty string if ctx is a working context and no username has been set
    in mercurial's config.
    '''
    try:
        user = ctx.user()
    except error.Abort:
        if ctx._rev is not None:
            raise
        # ctx is a working context and probably no username has
        # been configured in mercurial's config
        user = ''
    return user

def get_revision_desc(fctx, curpath=None):
    """return the revision description as a string"""
    author = tounicode(username(fctx.user()))
    rev = fctx.linkrev()
    # If the source path matches the current path, don't bother including it.
    if curpath and curpath == fctx.path():
        source = u''
    else:
        source = u'(%s)' % tounicode(fctx.path())
    date = age(fctx.date()).decode('utf-8')
    l = tounicode(fctx.description()).splitlines()
    summary = l and l[0] or ''
    return u'%s@%s%s:%s "%s"' % (author, rev, source, date, summary)

def longsummary(description, limit=None):
    summary = tounicode(description)
    lines = summary.splitlines()
    if not lines:
        return ''
    summary = lines[0].strip()
    add_ellipsis = False
    if limit:
        for raw_line in lines[1:]:
            if len(summary) >= limit:
                break
            line = raw_line.strip().replace('\t', ' ')
            if line:
                summary += u'  ' + line
        if len(summary) > limit:
            add_ellipsis = True
            summary = summary[0:limit]
    elif len(lines) > 1:
        add_ellipsis = True
    if add_ellipsis:
        summary += u' \u2026' # ellipsis ...
    return summary

def getDeepestSubrepoContainingFile(wfile, ctx):
    """
    Given a filename and context, get the deepest subrepo that contains the file

    Also return the corresponding subrepo context and the filename relative to
    its containing subrepo
    """
    if wfile in ctx:
        return '', wfile, ctx
    for wsub in ctx.substate:
        if wfile.startswith(wsub):
            srev = ctx.substate[wsub][1]
            stype = ctx.substate[wsub][2]
            if stype != 'hg':
                continue
            if not os.path.exists(ctx._repo.wjoin(wsub)):
                # Maybe the repository does not exist in the working copy?
                continue
            try:
                sctx = ctx.sub(wsub)._repo[srev]
            except:
                # The selected revision does not exist in the working copy
                continue
            wfileinsub =  wfile[len(wsub)+1:]
            if wfileinsub in sctx.substate or wfileinsub in sctx:
                return wsub, wfileinsub, sctx
            else:
                wsubsub, wfileinsub, sctx = \
                    getDeepestSubrepoContainingFile(wfileinsub, sctx)
                if wsubsub is None:
                    return None, wfile, ctx
                else:
                    return os.path.join(wsub, wsubsub), wfileinsub, sctx
    return None, wfile, ctx

def getLineSeparator(line):
    """Get the line separator used on a given line"""
    # By default assume the default OS line separator
    linesep = os.linesep
    lineseptypes = ['\r\n', '\n', '\r']
    for sep in lineseptypes:
        if line.endswith(sep):
            linesep = sep
            break
    return linesep

def parseconfigopts(ui, args):
    """Pop the --config options from the command line and apply them

    >>> u = ui.ui()
    >>> args = ['log', '--config', 'extensions.mq=!']
    >>> parseconfigopts(u, args)
    [('extensions', 'mq', '!')]
    >>> args
    ['log']
    >>> u.config('extensions', 'mq')
    '!'
    """
    config = dispatchmod._earlygetopt(['--config'], args)
    return dispatchmod._parseconfig(ui, config)


# (unicode, QString) -> unicode, otherwise -> str
_stringify = '%s'.__mod__

def escapepath(path):
    r"""Convert path to command-line-safe string; path must be relative to
    the repository root

    >>> from PyQt4.QtCore import QString
    >>> escapepath('foo/[bar].txt')
    'path:foo/[bar].txt'
    >>> escapepath(QString(u'\xc0'))
    u'\xc0'
    """
    p = _stringify(path)
    if '[' in p or '{' in p or '*' in p or '?' in p:
        # bare path is expanded by scmutil.expandpats() on Windows
        return 'path:' + p
    else:
        return p

<<<<<<< HEAD
def escaperev(rev):
    """Convert revision number to command-line-safe string"""
    if rev is None:
        return None
=======
def escaperev(rev, default=None):
    """Convert revision number to command-line-safe string"""
    if rev is None:
        return default
>>>>>>> 2811e218
    if rev == nullrev:
        return 'null'
    assert rev >= 0
    return '%d' % rev

def _escaperevrange(a, b):
    if a == b:
        return escaperev(a)
    else:
        return '%s:%s' % (escaperev(a), escaperev(b))

def compactrevs(revs):
    """Build command-line-safe revspec from list of revision numbers; revs
    should be sorted in ascending order to get compact form

    >>> compactrevs([])
    ''
    >>> compactrevs([0])
    '0'
    >>> compactrevs([0, 1])
    '0:1'
    >>> compactrevs([-1, 0, 1, 3])
    'null:1 + 3'
    >>> compactrevs([0, 4, 5, 6, 8, 9])
    '0 + 4:6 + 8:9'
    """
    if not revs:
        return ''
    specs = []
    k = m = revs[0]
    for n in revs[1:]:
        if m + 1 == n:
            m = n
        else:
            specs.append(_escaperevrange(k, m))
            k = m = n
    specs.append(_escaperevrange(k, m))
    return ' + '.join(specs)

def buildcmdargs(name, *args, **opts):
    r"""Build list of command-line arguments

    >>> buildcmdargs('push', branch='foo')
    ['push', '--branch', 'foo']
    >>> buildcmdargs('graft', r=['0', '1'])
    ['graft', '-r', '0', '-r', '1']
    >>> buildcmdargs('diff', r=[0, None])
    ['diff', '-r', '0']
    >>> buildcmdargs('log', no_merges=True, quiet=False, limit=None)
    ['log', '--no-merges']
    >>> buildcmdargs('commit', user='')
    ['commit', '--user', '']

    positional arguments:

    >>> buildcmdargs('add', 'foo', 'bar')
    ['add', 'foo', 'bar']
    >>> buildcmdargs('cat', '-foo', rev='0')
    ['cat', '--rev', '0', '--', '-foo']
    >>> buildcmdargs('qpush', None)
    ['qpush']
    >>> buildcmdargs('update', '')
    ['update', '']

    type conversion to string:

    >>> from PyQt4.QtCore import QString
    >>> buildcmdargs('email', r=[0, 1])
    ['email', '-r', '0', '-r', '1']
    >>> buildcmdargs('grep', 'foo', rev=2)
    ['grep', '--rev', '2', 'foo']
    >>> buildcmdargs('tag', u'\xc0', message=u'\xc1')
    ['tag', '--message', u'\xc1', u'\xc0']
    >>> buildcmdargs(QString('tag'), QString(u'\xc0'), message=QString(u'\xc1'))
    [u'tag', '--message', u'\xc1', u'\xc0']
    """
    fullargs = [_stringify(name)]
    for k, v in opts.iteritems():
        if v is None:
            continue

        if len(k) == 1:
            aname = '-%s' % k
        else:
            aname = '--%s' % k.replace('_', '-')
        if isinstance(v, bool):
            if v:
                fullargs.append(aname)
        elif isinstance(v, list):
            for e in v:
                if e is None:
                    continue
                fullargs.append(aname)
                fullargs.append(_stringify(e))
        else:
            fullargs.append(aname)
            fullargs.append(_stringify(v))

    args = [_stringify(v) for v in args if v is not None]
    if util.any(e.startswith('-') for e in args):
        fullargs.append('--')
    fullargs.extend(args)

    return fullargs

_urlpassre = re.compile(r'^([a-zA-Z0-9+.\-]+://[^:@/]*):[^@/]+@')

def _reprcmdarg(arg):
    arg = _urlpassre.sub(r'\1:***@', arg)
    arg = arg.replace('\n', '^M')

    # only for display; no use to construct command string for os.system()
    if not arg or ' ' in arg or '\\' in arg or '"' in arg:
        return '"%s"' % arg.replace('"', '\\"')
    else:
        return arg

def prettifycmdline(cmdline):
    r"""Build pretty command-line string for display

    >>> prettifycmdline(['log', 'foo\\bar', '', 'foo bar', 'foo"bar'])
    'log "foo\\bar" "" "foo bar" "foo\\"bar"'
    >>> prettifycmdline(['log', '--template', '{node}\n'])
    'log --template {node}^M'

    mask password in url-like string:

    >>> prettifycmdline(['push', 'http://foo123:bar456@example.org/'])
    'push http://foo123:***@example.org/'
    >>> prettifycmdline(['clone', 'svn+http://:bar@example.org:8080/trunk/'])
    'clone svn+http://:***@example.org:8080/trunk/'
    """
    return ' '.join(_reprcmdarg(e) for e in cmdline)<|MERGE_RESOLUTION|>--- conflicted
+++ resolved
@@ -17,8 +17,6 @@
 from mercurial import revset as revsetmod
 from mercurial.node import nullrev
 from hgext import mq as mqmod
-<<<<<<< HEAD
-=======
 
 try:
     from mercurial import patch
@@ -29,7 +27,6 @@
     from hgext import record
     parsepatch = record.parsepatch
     patchheader = record.header
->>>>>>> 2811e218
 
 _encoding = encoding.encoding
 _fallbackencoding = encoding.fallbackencoding
@@ -740,17 +737,10 @@
     else:
         return p
 
-<<<<<<< HEAD
-def escaperev(rev):
-    """Convert revision number to command-line-safe string"""
-    if rev is None:
-        return None
-=======
 def escaperev(rev, default=None):
     """Convert revision number to command-line-safe string"""
     if rev is None:
         return default
->>>>>>> 2811e218
     if rev == nullrev:
         return 'null'
     assert rev >= 0
