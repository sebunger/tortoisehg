--- conflicted
+++ resolved
@@ -9,15 +9,9 @@
 import cStringIO
 
 from mercurial import commands, error, match, patch, subrepo, util, mdiff
-<<<<<<< HEAD
-from mercurial import ui as uimod
-from mercurial.node import nullrev
-from hgext import record
-=======
 from mercurial import copies
 from mercurial import ui as uimod
 from mercurial.node import nullrev
->>>>>>> 2811e218
 
 from tortoisehg.util import hglib, patchctx
 from tortoisehg.util.i18n import _
@@ -77,13 +71,12 @@
         self.flabel = u''
         self.elabel = u''
         self.changes = None
-<<<<<<< HEAD
 
         self._textencoding = fileencoding.contentencoding(ctx._repo.ui)
 
     def createRebased(self, pctx):
         # new status is not known
-        return self.__class__(self._ctx, pctx, self._wfile)
+        return self.__class__(self._ctx, pctx, self._wfile, rpath=self._rpath)
 
     def load(self, changeselect=False, force=False):
         # Note: changeselect may be set to True even if the underlying data
@@ -220,214 +213,8 @@
         ctx2 = self._pctx
         wfile = self._wfile
         status = self._status
-        try:
-            self._readStatus(ctx, ctx2, wfile, status, changeselect, force)
-        except (EnvironmentError, error.LookupError), e:
-            self.error = hglib.tounicode(str(e))
-
-    def _checkMaxDiff(self, ctx, wfile, maxdiff, status, force):
-        self.error = None
-        p = _('File or diffs not displayed: ')
-        try:
-            fctx = ctx.filectx(wfile)
-            if ctx.rev() is None:
-                size = fctx.size()
-            else:
-                # fctx.size() can read all data into memory in rename cases so
-                # we read the size directly from the filelog, this is deeper
-                # under the API than I prefer to go, but seems necessary
-                size = fctx._filelog.rawsize(fctx.filerev())
-        except (EnvironmentError, error.LookupError), e:
-            self.error = p + hglib.tounicode(str(e))
-            return None
-        if not force and size > maxdiff:
-            self.error = p + _('File is larger than the specified max size.\n'
-                               'maxdiff = %s KB') % (maxdiff // 1024)
-            self.error += u'\n\n' + forcedisplaymsg
-            if status == 'A':
-                self._checkRenamed(ctx, fctx)
-            return None
-=======
-
-        self._textencoding = fileencoding.contentencoding(ctx._repo.ui)
-
-    def createRebased(self, pctx):
-        # new status is not known
-        return self.__class__(self._ctx, pctx, self._wfile, rpath=self._rpath)
-
-    def load(self, changeselect=False, force=False):
-        # Note: changeselect may be set to True even if the underlying data
-        # isn't chunk-selectable
-        raise NotImplementedError
-
-    def __eq__(self, other):
-        # unlike changectx, this also compares hash in case it was stripped and
-        # recreated.  FileData may live longer than changectx in Mercurial.
-        return (isinstance(other, self.__class__)
-                and self._ctx == other._ctx
-                and self._ctx.node() == other._ctx.node()
-                and self._pctx == other._pctx
-                and (self._pctx is None
-                     or self._pctx.node() == other._pctx.node())
-                and self._wfile == other._wfile
-                and self._rpath == other._rpath)
-
-    def __ne__(self, other):
-        return not self == other
-
-    def __hash__(self):
-        return hash((self._ctx, self._ctx.node(),
-                     self._pctx, self._pctx is None or self._pctx.node(),
-                     self._wfile, self._rpath))
-
-    def __repr__(self):
-        return '<%s %s@%s>' % (self.__class__.__name__,
-                               posixpath.join(self._rpath, self._wfile),
-                               self._ctx)
-
-    def isLoaded(self):
-        loadables = [self.contents, self.ucontents, self.error, self.diff]
-        return util.any(e is not None for e in loadables)
-
-    def isNull(self):
-        return self._ctx.rev() == nullrev and not self._wfile
-
-    def isValid(self):
-        return self.error is None and not self.isNull()
-
-    def rev(self):
-        return self._ctx.rev()
-
-    def baseRev(self):
-        return self._pctx.rev()
-
-    def parentRevs(self):
-        # may contain nullrev, which allows "nullrev in parentRevs()"
-        return [p.rev() for p in self._ctx.parents()]
-
-    def rawContext(self):
-        return self._ctx
-
-    def rawBaseContext(self):
-        return self._pctx
-
-    # absoluteFilePath    : "C:\\Documents\\repo\\foo\\subrepo\\bar\\baz"
-    # absoluteRepoRootPath: "C:\\Documents\\repo\\foo\\subrepo"
-    # canonicalFilePath: "bar/baz"
-    # filePath         : "foo/subrepo/bar/baz"
-    # repoRootPath     : "foo/subrepo"
-
-    def absoluteFilePath(self):
-        """Absolute file-system path of this file"""
-        repo = self._ctx._repo
-        return hglib.tounicode(os.path.normpath(repo.wjoin(self._wfile)))
-
-    def absoluteRepoRootPath(self):
-        """Absolute file-system path to the root of the container repository"""
-        # repo.root should be normalized
-        repo = self._ctx._repo
-        return hglib.tounicode(repo.root)
-
-    def canonicalFilePath(self):
-        """Path relative to the repository root which contains this file"""
-        return hglib.tounicode(self._wfile)
-
-    def filePath(self):
-        """Path relative to the top repository root in the current context"""
-        return hglib.tounicode(posixpath.join(self._rpath, self._wfile))
-
-    def repoRootPath(self):
-        """Root path of the container repository relative to the top repository
-        in the current context; '' for top repository"""
-        return hglib.tounicode(self._rpath)
-
-    def fileStatus(self):
-        return self._status
-
-    def isDir(self):
-        return not self._wfile
->>>>>>> 2811e218
-
-    def mergeStatus(self):
-        pass
-
-    def subrepoType(self):
-        pass
-
-    def textEncoding(self):
-        return self._textencoding
-
-    def setTextEncoding(self, name):
-        self._textencoding = fileencoding.canonname(name)
-
-    def detectTextEncoding(self):
-        ui = self._ctx._repo.ui
-        # use file content for better guess; diff may be mixed encoding or
-        # have immature multi-byte sequence
-        data = self.contents or self.diff or ''
-        fallbackenc = self._textencoding
-        self._textencoding = fileencoding.guessencoding(ui, data, fallbackenc)
-
-    def _textToUnicode(self, s):
-        return s.decode(self._textencoding, 'replace')
-
-    def diffText(self):
-        return self._textToUnicode(self.diff or '')
-
-    def fileText(self):
-        return self._textToUnicode(self.contents or '')
-
-
-class FileData(_AbstractFileData):
-
-    def __init__(self, ctx, pctx, path, status=None, rpath=None, mstatus=None):
-        super(FileData, self).__init__(ctx, pctx, path, status, rpath)
-        self._mstatus = mstatus
-
-    def load(self, changeselect=False, force=False):
-        if self.rev() == nullrev:
-            return
-        ctx = self._ctx
-        ctx2 = self._pctx
-        wfile = self._wfile
-        status = self._status
         errorprefix = _('File or diffs not displayed: ')
         try:
-<<<<<<< HEAD
-            data = fctx.data()
-            if not force:
-                if '\0' in data or ctx.isStandin(wfile):
-                    self.error = p + _('File is binary')
-                elif _exceedsMaxLineLength(data):
-                    # it's incredibly slow to render long line by QScintilla
-                    self.error = p + \
-                        _('File may be binary (maximum line length exceeded)')
-            if self.error:
-                self.error += u'\n\n' + forcedisplaymsg
-                if status == 'A':
-                    self._checkRenamed(ctx, fctx)
-                return None
-        except (EnvironmentError, util.Abort), e:
-            self.error = p + hglib.tounicode(str(e))
-            return None
-        return fctx, data
-
-    def _checkRenamed(self, ctx, fctx):
-        # TODO: maybe we can use fctx.parents() in place of (oldname, node)
-        renamed = fctx.renamed()
-        if not renamed:
-            self.flabel += _(' <i>(was added)</i>')
-            return
-
-        oldname, node = renamed
-        fr = hglib.tounicode(oldname)
-        if oldname in ctx:
-            self.flabel += _(' <i>(copied from %s)</i>') % fr
-        else:
-            self.flabel += _(' <i>(renamed from %s)</i>') % fr
-        return oldname, node
-
-=======
             self._readStatus(ctx, ctx2, wfile, status, changeselect, force)
         except _BadContent, e:
             self.error = errorprefix + e.args[0] + '\n\n' + forcedisplaymsg
@@ -476,7 +263,6 @@
             self.flabel += _(' <i>(renamed from %s)</i>') % fr
         return oldname
 
->>>>>>> 2811e218
     def _readStatus(self, ctx, ctx2, wfile, status, changeselect, force):
         def getstatus(repo, n1, n2, wfile):
             m = match.exact(repo.root, repo.getcwd(), [wfile])
@@ -518,11 +304,8 @@
 
         if ctx2 is None:
             ctx2 = ctx.p1()
-<<<<<<< HEAD
-=======
         if status is None:
             status = getstatus(repo, ctx2.node(), ctx.node(), wfile)
->>>>>>> 2811e218
 
         mde = _('File or diffs not displayed: '
                 'File is larger than the specified max size.\n'
@@ -564,19 +347,12 @@
             if ctx.hasStandin(wfile):
                 wfile = ctx.findStandin(wfile)
                 isbfile = True
-<<<<<<< HEAD
-            res = self._checkMaxDiff(ctx, wfile, maxdiff, status, force)
-            if res is None:
-                return
-            fctx, newdata = res
-=======
             try:
                 fctx, newdata = self._checkMaxDiff(ctx, wfile, maxdiff, force)
             except _BadContent:
                 if status == 'A':
                     self._checkRenamed(repo, ctx, ctx2, wfile)
                 raise
->>>>>>> 2811e218
             self.contents = newdata
             if status == 'C':
                 # no further comparison is necessary
@@ -590,18 +366,10 @@
                                     "<font color='red'>unset</font>")
 
         if status == 'A':
-<<<<<<< HEAD
-            renamed = self._checkRenamed(ctx, fctx)
-            if not renamed:
-                return
-            oldname, node = renamed
-            olddata = repo.filectx(oldname, fileid=node).data()
-=======
             oldname = self._checkRenamed(repo, ctx, ctx2, wfile)
             if not oldname:
                 return
             olddata = ctx2[oldname].data()
->>>>>>> 2811e218
         elif status == 'M':
             if wfile not in ctx2:
                 # merge situation where file was added in other branch
@@ -624,11 +392,7 @@
 
             # feed diffs through parsepatch() for more fine grained
             # chunk selection
-<<<<<<< HEAD
-            filediffs = record.parsepatch(fp)
-=======
             filediffs = hglib.parsepatch(fp)
->>>>>>> 2811e218
             if filediffs and filediffs[0].hunks:
                 self.changes = filediffs[0]
             else:
@@ -790,15 +554,12 @@
         super(SubrepoData, self).__init__(ctx, pctx, path, status, rpath)
         self._subkind = subkind
 
-<<<<<<< HEAD
-=======
     def createRebased(self, pctx):
         # new status should be unknown, but currently it is 'S'
         assert self._status == 'S'  # TODO: replace 'S' by subrepo's status
         return self.__class__(self._ctx, pctx, self._wfile, status=self._status,
                               rpath=self._rpath, subkind=self._subkind)
 
->>>>>>> 2811e218
     def load(self, changeselect=False, force=False):
         ctx = self._ctx
         ctx2 = self._pctx
