# commit.py - TortoiseHg's commit widget and standalone dialog
#
# Copyright 2010 Steve Borho <steve@borho.org>
#
# This software may be used and distributed according to the terms of the
# GNU General Public License version 2, incorporated herein by reference.

import os
import re
import tempfile
import time

from mercurial import util, error, scmutil, phases
from mercurial import obsolete  # delete if obsolete becomes enabled by default

from tortoisehg.util import hglib, i18n, shlib, wconfig
from tortoisehg.util.i18n import _

from tortoisehg.hgqt.messageentry import MessageEntry
from tortoisehg.hgqt import cmdcore, cmdui, thgrepo
from tortoisehg.hgqt import qtlib, qscilib, status, branchop, revpanel
from tortoisehg.hgqt import hgrcutil, lfprompt

from PyQt4.QtCore import *
from PyQt4.QtGui import *
from PyQt4.Qsci import QsciAPIs

if os.name == 'nt':
    from tortoisehg.util import bugtraq
    _hasbugtraq = True
else:
    _hasbugtraq = False

def readopts(ui):
    opts = {}
    opts['ciexclude'] = ui.config('tortoisehg', 'ciexclude', '')
    opts['pushafter'] = ui.config('tortoisehg', 'cipushafter', '')
    opts['autoinc'] = ui.config('tortoisehg', 'autoinc', '')
    opts['recurseinsubrepos'] = ui.config('tortoisehg', 'recurseinsubrepos')
    opts['bugtraqplugin'] = ui.config('tortoisehg', 'issue.bugtraqplugin')
    opts['bugtraqparameters'] = ui.config('tortoisehg',
                                          'issue.bugtraqparameters')
    if opts['bugtraqparameters']:
        opts['bugtraqparameters'] = os.path.expandvars(
            opts['bugtraqparameters'])
    opts['bugtraqtrigger'] = ui.config('tortoisehg', 'issue.bugtraqtrigger')

    return opts

def commitopts2str(opts, mode='commit'):
    optslist = []
    for opt, value in opts.iteritems():
        if opt in ['user', 'date', 'pushafter', 'autoinc',
                   'recurseinsubrepos']:
            if mode == 'merge' and opt == 'autoinc':
                # autoinc does not apply to merge commits
                continue
            if value is True:
                optslist.append('--' + opt)
            elif value:
                optslist.append('--%s=%s' % (opt, value))
    return ' '.join(optslist)

def mergecommitmessage(repo):
    wctx = repo[None]
    engmsg = repo.ui.configbool('tortoisehg', 'engmsg', False)
    if wctx.p1().branch() == wctx.p2().branch():
        msgset = i18n.keepgettext()._('Merge')
        text = engmsg and msgset['id'] or msgset['str']
        text = unicode(text)
    else:
        msgset = i18n.keepgettext()._('Merge with %s')
        text = engmsg and msgset['id'] or msgset['str']
        text = unicode(text) % hglib.tounicode(wctx.p2().branch())
    return text

def _getUserOptions(opts, *optionlist):
    out = []
    for opt in optionlist:
        if opt not in opts:
            continue
        val = opts[opt]
        if val is False:
            continue
        elif val is True:
            out.append('--' + opt)
        else:
            out.append('--' + opt)
            out.append(val)
    return out

def _mqNewRefreshCommand(repo, isnew, stwidget, pnwidget, message, opts, olist):
    if isnew:
        name = hglib.fromunicode(pnwidget.text())
        if not name:
            qtlib.ErrorMsgBox(_('Patch Name Required'),
                              _('You must enter a patch name'))
            pnwidget.setFocus()
            return
        cmdline = ['qnew', name]
    else:
        cmdline = ['qrefresh']
    if message:
        cmdline += ['--message=' + hglib.fromunicode(message)]
    cmdline += _getUserOptions(opts, *olist)
    files = ['--'] + [repo.wjoin(x) for x in stwidget.getChecked()]
    addrem = [repo.wjoin(x) for x in stwidget.getChecked('!?')]
    if len(files) > 1:
        cmdline += files
    else:
        cmdline += ['--exclude', repo.root]
    if addrem:
        cmdlines = [['addremove'] + addrem, cmdline]
    else:
        cmdlines = [cmdline]
    return cmdlines

_topicmap = {
    'amend': _('Commit', 'start progress'),
    'commit': _('Commit', 'start progress'),
    'qnew': _('MQ Action', 'start progress'),
    'qref': _('MQ Action', 'start progress'),
    'rollback': _('Rollback', 'start progress'),
    }

# Technical Debt for CommitWidget
#  disable commit button while no message is entered or no files are selected
#  qtlib decode failure dialog (ask for retry locale, suggest HGENCODING)
#  spell check / tab completion
#  in-memory patching / committing chunk selected files

class CommitWidget(QWidget, qtlib.TaskWidget):
    'A widget that encompasses a StatusWidget and commit extras'
    commitButtonEnable = pyqtSignal(bool)
    linkActivated = pyqtSignal(QString)
    showMessage = pyqtSignal(unicode)
    grepRequested = pyqtSignal(unicode, dict)
    runCustomCommandRequested = pyqtSignal(str, list)
    commitComplete = pyqtSignal()

    progress = pyqtSignal(QString, object, QString, QString, object)

    def __init__(self, repoagent, pats, opts, parent=None, rev=None):
        QWidget.__init__(self, parent)

        repoagent.configChanged.connect(self.refresh)
        repoagent.repositoryChanged.connect(self.repositoryChanged)
        self._repoagent = repoagent
        repo = repoagent.rawRepo()
        self._cmdsession = cmdcore.nullCmdSession()
        self._rev = rev
        self.lastAction = None
        # Dictionary storing the last (commit message, modified flag)
        # 'commit' is used for 'commit' and 'qnew', while
        # 'amend' is used for 'amend' and 'qrefresh'
        self.lastCommitMsgs = {'commit': ('', False), 'amend': ('', False)}
        self.currentAction = None

        self.opts = opts = readopts(repo.ui) # user, date

        self.stwidget = status.StatusWidget(repoagent, pats, opts, self)
        self.stwidget.showMessage.connect(self.showMessage)
        self.stwidget.progress.connect(self.progress)
        self.stwidget.linkActivated.connect(self.linkActivated)
        self.stwidget.fileDisplayed.connect(self.fileDisplayed)
        self.stwidget.grepRequested.connect(self.grepRequested)
        self.stwidget.runCustomCommandRequested.connect(
            self.runCustomCommandRequested)
        self.msghistory = []

        layout = QVBoxLayout()
        layout.setContentsMargins(2, 2, 2, 2)
        layout.setSpacing(0)
        layout.addWidget(self.stwidget)
        self.setLayout(layout)

        vbox = QVBoxLayout()
        vbox.setMargin(0)
        vbox.setSpacing(0)
        vbox.setContentsMargins(*(0,)*4)

        hbox = QHBoxLayout()
        hbox.setMargin(0)
        hbox.setContentsMargins(*(0,)*4)
        tbar = QToolBar(_("Commit Dialog Toolbar"), self)
        tbar.setStyleSheet(qtlib.tbstylesheet)
        hbox.addWidget(tbar)

        self.branchbutton = tbar.addAction(_('Branch: '))
        font = self.branchbutton.font()
        font.setBold(True)
        self.branchbutton.setFont(font)
        self.branchbutton.triggered.connect(self.branchOp)
        self.branchop = None

        self.recentMessagesButton = QToolButton(
            text=_('Copy message'),
            popupMode=QToolButton.InstantPopup,
            toolTip=_('Copy one of the recent commit messages'))
        m = QMenu(self.recentMessagesButton)
        m.triggered.connect(self.msgSelected)
        self.recentMessagesButton.setMenu(m)
        tbar.addWidget(self.recentMessagesButton)
        self.updateRecentMessages()

        tbar.addAction(_('Options')).triggered.connect(self.details)
        tbar.setIconSize(qtlib.smallIconSize())

        if _hasbugtraq and self.opts['bugtraqplugin'] != None:
            # We create the "Show Issues" button, but we delay its setup
            # because creating the bugtraq object is slow and blocks the GUI,
            # which would result in a noticeable slow down while creating
            # the commit widget
            self.showIssues = tbar.addAction(_('Show Issues'))
            self.showIssues.setEnabled(False)
            self.showIssues.setToolTip(_('Please wait...'))
            def setupBugTraqButton():
                self.bugtraq = self.createBugTracker()
                try:
                    parameters = self.opts['bugtraqparameters']
                    linktext = self.bugtraq.get_link_text(parameters)
                except Exception, e:
                    tracker = self.opts['bugtraqplugin'].split(' ', 1)[1]
                    errormsg =  _('Failed to load issue tracker \'%s\': %s') \
                                 % (tracker, hglib.tounicode(str(e)))
                    self.showIssues.setToolTip(errormsg)
                    qtlib.ErrorMsgBox(_('Issue Tracker'), errormsg,
                                      parent=self)
                    self.bugtraq = None
                else:
                    # connect UI because we have a valid bug tracker
                    self.commitComplete.connect(self.bugTrackerPostCommit)
                    self.showIssues.setText(linktext)
                    self.showIssues.triggered.connect(
                        self.getBugTrackerCommitMessage)
                    self.showIssues.setToolTip(_('Show Issues...'))
                    self.showIssues.setEnabled(True)
            QTimer.singleShot(100, setupBugTraqButton)

        self.stopAction = tbar.addAction(_('Stop'))
        self.stopAction.triggered.connect(self.stop)
        self.stopAction.setIcon(qtlib.geticon('process-stop'))
        self.stopAction.setEnabled(False)

        hbox.addStretch(1)

        vbox.addLayout(hbox, 0)
        self.buttonHBox = hbox

        if 'mq' in self.repo.extensions():
            self.hasmqbutton = True
            pnhbox = QHBoxLayout()
            self.pnlabel = QLabel()
            pnhbox.addWidget(self.pnlabel)
            self.pnedit = QLineEdit()
            if hasattr(self.pnedit, 'setPlaceholderText'):  # Qt >= 4.7
                self.pnedit.setPlaceholderText(_('### patch name ###'))
            self.pnedit.setMaximumWidth(250)
            pnhbox.addWidget(self.pnedit)
            pnhbox.addStretch()
            vbox.addLayout(pnhbox)
        else:
            self.hasmqbutton = False

        self.optionslabel = QLabel()
        self.optionslabel.setSizePolicy(QSizePolicy.Ignored,
                                        QSizePolicy.Preferred)
        vbox.addWidget(self.optionslabel, 0)

        self.pcsinfo = revpanel.ParentWidget(repo)
        vbox.addWidget(self.pcsinfo, 0)

        msgte = MessageEntry(self, self.stwidget.getChecked)
        msgte.installEventFilter(qscilib.KeyPressInterceptor(self))
        vbox.addWidget(msgte, 1)
        upperframe = QFrame()

        SP = QSizePolicy
        sp = SP(SP.Expanding, SP.Expanding)
        sp.setHorizontalStretch(1)
        upperframe.setSizePolicy(sp)
        upperframe.setLayout(vbox)

        self.split = QSplitter(Qt.Vertical)
        if os.name == 'nt':
            self.split.setStyle(QStyleFactory.create('Plastique'))
        sp = SP(SP.Expanding, SP.Expanding)
        sp.setHorizontalStretch(1)
        sp.setVerticalStretch(0)
        self.split.setSizePolicy(sp)
        # Add our widgets to the top of our splitter
        self.split.addWidget(upperframe)
        self.split.setCollapsible(0, False)
        # Add status widget document frame below our splitter
        # this reparents the docf from the status splitter
        self.split.addWidget(self.stwidget.docf)

        # add our splitter where the docf used to be
        self.stwidget.split.addWidget(self.split)
        self.msgte = msgte

    @property
    def repo(self):
        return self._repoagent.rawRepo()

    @property
    def rev(self):
        """Return current revision"""
        return self._rev

    def selectRev(self, rev):
        """
        Select the revision that must be set when the dialog is shown again
        """
        self._rev = rev

    @pyqtSlot(int)
    @pyqtSlot(object)
    def setRev(self, rev):
        """Change revision to show"""
        self.selectRev(rev)
        if self.hasmqbutton:
            preferredActionName = self._getPreferredActionName()
            curractionName = self.mqgroup.checkedAction()._name
            if curractionName != preferredActionName:
                self.commitSetAction(refresh=True,
                    actionName=preferredActionName)

    def _getPreferredActionName(self):
        """Select the preferred action, depending on the selected revision"""
        if not self.hasmqbutton:
            return 'commit'
        else:
            pctx = self.repo.changectx('.')
            ispatch = 'qtip' in pctx.tags()
            if not ispatch:
                # Set the button to Commit
                return 'commit'
            elif self.rev is None:
                # Set the button to QNew
                return 'qnew'
            else:
                # Set the button to QRefresh
                return 'qref'

    def commitSetupButton(self):
        ispatch = lambda r: 'qtip' in r.changectx('.').tags()
        notpatch = lambda r: 'qtip' not in r.changectx('.').tags()
        def canamend(r):
            if ispatch(r):
                return False
            ctx = r.changectx('.')
            return (ctx.phase() != phases.public) \
                and len(r.changectx(None).parents()) < 2 \
                and (obsolete._enabled or not ctx.children())

        acts = [
            ('commit', _('Commit changes'), _('Commit'), notpatch),
            ('amend', _('Amend current revision'), _('Amend'), canamend),
        ]
        if self.hasmqbutton:
            acts += [
                ('qnew', _('Create a new patch'), _('QNew'), None),
                ('qref', _('Refresh current patch'), _('QRefresh'), ispatch),
            ]
        acts = tuple(acts)

        class CommitToolButton(QToolButton):
            def styleOption(self):
                opt = QStyleOptionToolButton()
                opt.initFrom(self)
                return opt
            def menuButtonWidth(self):
                style = self.style()
                opt = self.styleOption()
                opt.features = QStyleOptionToolButton.MenuButtonPopup
                rect = style.subControlRect(QStyle.CC_ToolButton, opt,
                                            QStyle.SC_ToolButtonMenu, self)
                return rect.width()
            def setBold(self):
                f = self.font()
                f.setWeight(QFont.Bold)
                self.setFont(f)
            def sizeHint(self):
                # Set the desired width to keep the button from resizing
                return QSize(self._width, QToolButton.sizeHint(self).height())

        self.committb = committb = CommitToolButton(self)
        committb.setBold()
        committb.setPopupMode(QToolButton.MenuButtonPopup)
        fmk = lambda s: committb.fontMetrics().width(hglib.tounicode(s[2]))
        committb._width = max(map(fmk, acts)) + 4*committb.menuButtonWidth()

        class CommitButtonMenu(QMenu):
            def __init__(self, parent, repo):
                self.repo = repo
                return QMenu.__init__(self, parent)
            def getActionByName(self, act):
                return [a for a in self.actions() if a._name == act][0]
            def showEvent(self, event):
                for a in self.actions():
                    if a._enablefunc:
                        a.setEnabled(a._enablefunc(self.repo))
                return QMenu.showEvent(self, event)
        self.mqgroup = QActionGroup(self)
        commitbmenu = CommitButtonMenu(committb, self.repo)
        menurefresh = lambda: self.commitSetAction(refresh=True)
        for a in acts:
            action = QAction(a[1], self.mqgroup)
            action._name = a[0]
            action._text = a[2]
            action._enablefunc = a[3]
            action.triggered.connect(menurefresh)
            action.setCheckable(True)
            commitbmenu.addAction(action)
        committb.setMenu(commitbmenu)
        committb.clicked.connect(self.mqPerformAction)
        self.commitButtonEnable.connect(committb.setEnabled)
        self.commitSetAction(actionName=self._getPreferredActionName())
        sc = QShortcut(QKeySequence('Ctrl+Return'), self, self.mqPerformAction)
        sc.setContext(Qt.WidgetWithChildrenShortcut)
        sc = QShortcut(QKeySequence('Ctrl+Enter'), self, self.mqPerformAction)
        sc.setContext(Qt.WidgetWithChildrenShortcut)
        return committb

    @pyqtSlot(bool)
    def commitSetAction(self, refresh=False, actionName=None):
        allowcs = False
        if actionName:
            selectedAction = \
                [act for act in self.mqgroup.actions() \
                    if act._name == actionName][0]
            selectedAction.setChecked(True)
        curraction = self.mqgroup.checkedAction()
        oldpctx = self.stwidget.pctx
        pctx = self.repo.changectx('.')
        if curraction._name == 'qnew':
            self.pnlabel.setVisible(True)
            self.pnedit.setVisible(True)
            self.pnedit.setFocus()
            pn = time.strftime('%Y-%m-%d_%H-%M-%S')
            pn += '_r%d+.diff' % self.repo['.'].rev()
            self.pnedit.setText(pn)
            self.pnedit.selectAll()
            self.stwidget.setPatchContext(None)
            refreshwctx = refresh and oldpctx is not None
        else:
            if self.hasmqbutton:
                self.pnlabel.setVisible(False)
                self.pnedit.setVisible(False)
            ispatch = 'qtip' in pctx.tags()
            def switchAction(action, name):
                action.setChecked(False)
                action = self.committb.menu().getActionByName(name)
                action.setChecked(True)
                return action
            if curraction._name == 'qref' and not ispatch:
                curraction = switchAction(curraction, 'commit')
            elif curraction._name == 'commit' and ispatch:
                curraction = switchAction(curraction, 'qref')
            if curraction._name in ('qref', 'amend'):
                refreshwctx = refresh
                self.stwidget.setPatchContext(pctx)
            elif curraction._name == 'commit':
                refreshwctx = refresh and oldpctx is not None
                self.stwidget.setPatchContext(None)
                allowcs = len(self.repo.parents()) == 1
        if curraction._name in ('qref', 'amend'):
            if self.lastAction not in ('qref', 'amend'):
                self.lastCommitMsgs['commit'] = (self.msgte.text(),
                                                 self.msgte.isModified())
            if self.lastCommitMsgs['amend'][0]:
                self.setMessage(*self.lastCommitMsgs['amend'])
            elif oldpctx is None or oldpctx.node() != pctx.node():
                # pctx must be refreshed if hash changes
                self.setMessage(hglib.tounicode(pctx.description()))
        else:
            if self.lastAction in ('qref', 'amend'):
                self.lastCommitMsgs['amend'] = (self.msgte.text(),
                                                self.msgte.isModified())
                self.setMessage(*self.lastCommitMsgs['commit'])
            elif len(self.repo[None].parents()) > 1:
                self.setMessage(mergecommitmessage(self.repo))
        if curraction._name == 'amend':
            self.stwidget.defcheck = 'amend'
        else:
            self.stwidget.defcheck = 'commit'
        self.stwidget.fileview.enableChangeSelection(allowcs)
        if not allowcs:
            self.stwidget.partials = {}
        if refreshwctx:
            self.stwidget.refreshWctx()
        self.committb.setText(curraction._text)
        self.lastAction = curraction._name

    def getBranchCommandLine(self):
        '''
        Create the command line to change or create the selected branch unless
        it is the selected branch

        Verify whether a branch exists on a repo. If it doesn't ask the user
        to confirm that it wants to create the branch. If it does and it is not
        the current branch as the user whether it wants to change to that branch.
        Depending on the user input, create the command line which will perform
        the selected action
        '''
        # This function is used both by commit() and mqPerformAction()
        repo = self.repo
        commandlines = []
        newbranch = False
        branch = hglib.fromunicode(self.branchop)
        if branch in repo.branchmap():
            # response: 0=Yes, 1=No, 2=Cancel
            if branch in [p.branch() for p in repo.parents()]:
                resp = 0
            else:
                rev = repo[branch].rev()
                resp = qtlib.CustomPrompt(_('Confirm Branch Change'),
                    _('Named branch "%s" already exists, '
                      'last used in revision %d\n'
                      ) % (self.branchop, rev),
                    self,
                    (_('Restart &Branch'),
                     _('&Commit to current branch'),
                     _('Cancel')), 2, 2).run()
        else:
            resp = qtlib.CustomPrompt(_('Confirm New Branch'),
                _('Create new named branch "%s" with this commit?\n'
                  ) % self.branchop,
                self,
                (_('Create &Branch'),
                 _('&Commit to current branch'),
                 _('Cancel')), 2, 2).run()
        if resp == 0:
            newbranch = True
            commandlines.append(['branch', '--force', branch])
        elif resp == 2:
            return None, False
        return commandlines, newbranch

    @pyqtSlot()
    def mqPerformAction(self):
        curraction = self.mqgroup.checkedAction()
        if curraction._name == 'commit':
            return self.commit()
        elif curraction._name == 'amend':
            return self.commit(amend=True)

        # Check if we need to change branch first
        wholecmdlines = []  # [[cmd1, ...], [cmd2, ...], ...]
        if self.branchop:
            cmdlines, newbranch = self.getBranchCommandLine()
            if cmdlines is None:
                return
            wholecmdlines.extend(cmdlines)

        olist = ('user', 'date')
        cmdlines = _mqNewRefreshCommand(self.repo,
                                        curraction._name == 'qnew',
                                        self.stwidget, self.pnedit,
                                        self.msgte.text(), self.opts,
                                        olist)
        if not cmdlines:
            return
        wholecmdlines.extend(cmdlines)
        self._runCommand(curraction._name, wholecmdlines)

    @pyqtSlot(QString, QString)
    def fileDisplayed(self, wfile, contents):
        'Status widget is displaying a new file'
        if not (wfile and contents):
            return
        if self.msgte.autoCompletionThreshold() <= 0:
            # do not search for tokens if auto completion is disabled
            # pygments has several infinite loop problems we'd like to avoid
            return
        if self.msgte.lexer() is None:
            # qsci will crash if None is passed to QsciAPIs constructor
            return
        wfile = unicode(wfile)
        self._apis = QsciAPIs(self.msgte.lexer())
        tokens = set()
        for e in self.stwidget.getChecked():
            e = hglib.tounicode(e)
            tokens.add(e)
            tokens.add(os.path.basename(e))
        tokens.add(wfile)
        tokens.add(os.path.basename(wfile))
        try:
            from pygments.lexers import guess_lexer_for_filename
            from pygments.token import Token
            from pygments.util import ClassNotFound
            try:
                contents = unicode(contents)
                lexer = guess_lexer_for_filename(wfile, contents)
                for tokentype, value in lexer.get_tokens(contents):
                    if tokentype in Token.Name and len(value) > 4:
                        tokens.add(value)
            except ClassNotFound, TypeError:
                pass
        except ImportError:
            pass
        for n in sorted(list(tokens)):
            self._apis.add(n)
        self._apis.apiPreparationFinished.connect(self.apiPrepFinished)
        self._apis.prepare()

    def apiPrepFinished(self):
        'QsciAPIs has finished parsing displayed file'
        self.msgte.lexer().setAPIs(self._apis)

    def bugTrackerPostCommit(self):
        if not _hasbugtraq or self.opts['bugtraqtrigger'] != 'commit':
            return
        # commit already happened, get last message in history
        message = self.lastmessage
        error = self.bugtraq.on_commit_finished(message)
        if error != None and len(error) > 0:
            qtlib.ErrorMsgBox(_('Issue Tracker'), error, parent=self)
        # recreate bug tracker to get new COM object for next commit
        self.bugtraq = self.createBugTracker()

    def createBugTracker(self):
        bugtraqid = self.opts['bugtraqplugin'].split(' ', 1)[0]
        result = bugtraq.BugTraq(bugtraqid)
        return result

    def getBugTrackerCommitMessage(self):
        parameters = self.opts['bugtraqparameters']
        message = self.getMessage(True)
        newMessage = self.bugtraq.get_commit_message(parameters, message)
        self.setMessage(newMessage)

    def details(self):
        mode = 'commit'
        if len(self.repo.parents()) > 1:
            mode = 'merge'
        dlg = DetailsDialog(self._repoagent, self.opts, self.userhist, self,
                            mode=mode)
        dlg.finished.connect(dlg.deleteLater)
        dlg.setWindowFlags(Qt.Sheet)
        dlg.setWindowModality(Qt.WindowModal)
        if dlg.exec_() == QDialog.Accepted:
            self.opts.update(dlg.outopts)
            self.refresh()

    @pyqtSlot(int)
    def repositoryChanged(self, flags):
        if flags & thgrepo.WorkingParentChanged:
            self._refreshWorkingState()
        elif flags & thgrepo.WorkingBranchChanged:
            self.refresh()

    def _refreshWorkingState(self):
        curraction = self.mqgroup.checkedAction()
        if curraction._name == 'commit' and not self.msgte.isModified():
            # default merge or close-branch message is outdated if new commit
            # was made by other widget or process
            self.msgte.clear()
        self.lastCommitMsgs['amend'] = ('', False)  # avoid loading stale cache
        # refresh() may load/save the stale 'amend' message in commitSetAction()
        self.refresh()
        self.stwidget.refreshWctx() # Trigger reload of working context
        # clear the last 'amend' message
        # do not clear the last 'commit' message because there are many cases
        # in which we may write a commit message first, modify the repository
        # (e.g. amend or update and merge uncommitted changes) and then do the
        # actual commit
        self.lastCommitMsgs['amend'] = ('', False)  # clear saved stale cache

    @pyqtSlot()
    def refreshWctx(self):
        'User has requested a working context refresh'
        self.stwidget.refreshWctx() # Trigger reload of working context

    @pyqtSlot()
    def reload(self):
        'User has requested a reload'
        self.repo.thginvalidate()
        self.refresh()
        self.stwidget.refreshWctx() # Trigger reload of working context

    @pyqtSlot()
    def refresh(self):
        ispatch = self.repo.changectx('.').thgmqappliedpatch()
        if not self.hasmqbutton:
            self.commitButtonEnable.emit(not ispatch)
        self.msgte.refresh(self.repo)

        # Update branch operation button
        branchu = hglib.tounicode(self.repo[None].branch())
        if self.branchop is None:
            title = _('Branch: ') + branchu
        elif self.branchop == False:
            title = _('Close Branch: ') + branchu
        else:
            title = _('New Branch: ') + self.branchop
        self.branchbutton.setText(title)

        # Update options label, showing only whitelisted options.
        opts = commitopts2str(self.opts)
        self.optionslabelfmt = _('<b>Selected Options:</b> %s')
        self.optionslabel.setText(self.optionslabelfmt
                                  % Qt.escape(hglib.tounicode(opts)))
        self.optionslabel.setVisible(bool(opts))

        # Update parent csinfo widget
        self.pcsinfo.set_revision(None)
        self.pcsinfo.update()

        # This is ugly, but want pnlabel to have the same alignment/style/etc
        # as pcsinfo, so extract the needed parts of pcsinfo's markup.  Would
        # be nicer if csinfo exposed this information, or if csinfo could hold
        # widgets like pnlabel.
        if self.hasmqbutton:
            parent = _('Parent:')
            patchname = _('Patch name:')
            text = unicode(self.pcsinfo.revlabel.text())
            cellend = '</td>'
            firstidx = text.find(cellend) + len(cellend)
            secondidx = text[firstidx:].rfind('</tr>')
            if firstidx >= 0 and secondidx >= 0:
                start = text[0:firstidx].replace(parent, patchname)
                self.pnlabel.setText(start + text[firstidx+secondidx:])
            else:
                self.pnlabel.setText(patchname)
            self.commitSetAction()

    def branchOp(self):
        d = branchop.BranchOpDialog(self._repoagent, self.branchop, self)
        d.setWindowFlags(Qt.Sheet)
        d.setWindowModality(Qt.WindowModal)
        if d.exec_() == QDialog.Accepted:
            self.branchop = d.branchop
            if self.branchop is False:
                if not self.getMessage(True).strip():
                    engmsg = self.repo.ui.configbool(
                        'tortoisehg', 'engmsg', False)
                    msgset = i18n.keepgettext()._('Close %s branch')
                    text = engmsg and msgset['id'] or msgset['str']
                    self.setMessage(unicode(text) %
                                    hglib.tounicode(self.repo[None].branch()))
            self.refresh()

    def canUndo(self):
        'Returns undo description or None if not valid'
        desc, oldlen = hglib.readundodesc(self.repo)
        if desc == 'commit':
            return _('Rollback commit to revision %d') % (oldlen - 1)
        return None

    def rollback(self):
        msg = self.canUndo()
        if not msg:
            return
        d = QMessageBox.question(self, _('Confirm Undo'), msg,
                                 QMessageBox.Ok | QMessageBox.Cancel)
        if d != QMessageBox.Ok:
            return
        self._runCommand('rollback', [['rollback']])

    def updateRecentMessages(self):
        # Define a menu that lists recent messages
        m = self.recentMessagesButton.menu()
        m.clear()
        for s in self.msghistory:
            title = s.split('\n', 1)[0][:70]
            a = m.addAction(title)
            a.setData(s)

    def getMessage(self, allowreplace):
        text = self.msgte.text()
        try:
            return hglib.fromunicode(text, 'strict')
        except UnicodeEncodeError:
            if allowreplace:
                return hglib.fromunicode(text, 'replace')
            else:
                raise

    @pyqtSlot(QAction)
    def msgSelected(self, action):
        if self.msgte.text() and self.msgte.isModified():
            d = QMessageBox.question(self, _('Confirm Discard Message'),
                        _('Discard current commit message?'),
                        QMessageBox.Ok | QMessageBox.Cancel)
            if d != QMessageBox.Ok:
                return
        message = action.data().toString()
        self.setMessage(message)
        self.msgte.setFocus()

    def setMessage(self, msg, modified=False):
        self.msgte.setText(msg)
        self.msgte.moveCursorToEnd()
        self.msgte.setModified(modified)

    def canExit(self):
        if not self.stwidget.canExit():
            return False
        return self._cmdsession.isFinished()

    def loadSettings(self, s, prefix):
        'Load history, etc, from QSettings instance'
        repoid = hglib.shortrepoid(self.repo)
        lpref = prefix + '/commit/' # local settings (splitter, etc)
        gpref = 'commit/'           # global settings (history, etc)
        # message history is stored in unicode
        self.split.restoreState(s.value(lpref+'split').toByteArray())
        self.msgte.loadSettings(s, lpref+'msgte')
        self.stwidget.loadSettings(s, lpref+'status')
        self.msghistory = list(s.value(gpref+'history-'+repoid).toStringList())
        self.msghistory = [unicode(m) for m in self.msghistory if m]
        self.updateRecentMessages()
        self.userhist = map(unicode, s.value(gpref+'userhist').toStringList())
        self.userhist = [u for u in self.userhist if u]
        try:
            curmsg = self.repo.opener('cur-message.txt').read()
            self.setMessage(hglib.tounicode(curmsg))
        except EnvironmentError:
            pass
        try:
            curmsg = self.repo.opener('last-message.txt').read()
            if curmsg:
                self.addMessageToHistory(hglib.tounicode(curmsg))
        except EnvironmentError:
            pass

    def saveSettings(self, s, prefix):
        'Save history, etc, in QSettings instance'
        try:
            repoid = hglib.shortrepoid(self.repo)
            lpref = prefix + '/commit/'
            gpref = 'commit/'
            s.setValue(lpref+'split', self.split.saveState())
            self.msgte.saveSettings(s, lpref+'msgte')
            self.stwidget.saveSettings(s, lpref+'status')
            s.setValue(gpref+'history-'+repoid, self.msghistory)
            s.setValue(gpref+'userhist', self.userhist)
            msg = self.getMessage(True)
            self.repo.opener('cur-message.txt', 'w').write(msg)
        except (EnvironmentError, IOError):
            pass

    def addMessageToHistory(self, umsg):
        umsg = unicode(umsg)
        if umsg in self.msghistory:
            self.msghistory.remove(umsg)
        self.msghistory.insert(0, umsg)
        self.msghistory = self.msghistory[:10]
        self.updateRecentMessages()

    def addUsernameToHistory(self, user):
        user = hglib.tounicode(user)
        if user in self.userhist:
            self.userhist.remove(user)
        self.userhist.insert(0, user)
        self.userhist = self.userhist[:10]

    def commit(self, amend=False):
        repo = self.repo
        try:
            msg = self.getMessage(False)
        except UnicodeEncodeError:
            res = qtlib.CustomPrompt(
                    _('Message Translation Failure'),
                    _('Unable to translate message to local encoding\n'
                      'Consider setting HGENCODING environment variable\n'
                      'Replace untranslatable characters with "?"?\n'), self,
                     (_('&Replace'), _('Cancel')), 0, 1, []).run()
            if res == 0:
                msg = self.getMessage(True)
                msg = str(msg)  # drop round-trip utf8 data
                self.msgte.setText(hglib.tounicode(msg))
            self.msgte.setFocus()
            return

        if not msg:
            qtlib.WarningMsgBox(_('Nothing Committed'),
                                _('Please enter commit message'),
                                parent=self)
            self.msgte.setFocus()
            return

        linkmandatory = self.repo.ui.configbool('tortoisehg',
                                                'issue.linkmandatory', False)
        if linkmandatory:
            issueregex = None
            s = self.repo.ui.config('tortoisehg', 'issue.regex')
            if s:
                try:
                    issueregex = re.compile(s)
                except re.error:
                    pass
            if issueregex:
                m = issueregex.search(msg)
                if not m:
                    qtlib.WarningMsgBox(_('Nothing Committed'),
                                        _('No issue link was found in the '
                                          'commit message.  The commit message '
                                          'should contain an issue link.  '
                                          "Configure this in the 'Issue "
                                          "Tracking' section of the settings."),
                                        parent=self)
                    self.msgte.setFocus()
                    return False

        commandlines = []

        brcmd = []
        newbranch = False
        if self.branchop is None:
            newbranch = repo[None].branch() != repo['.'].branch()
        elif self.branchop == False:
            brcmd = ['--close-branch']
        else:
            commandlines, newbranch = self.getBranchCommandLine()
            if commandlines is None:
                return
        partials = []
        if len(repo.parents()) > 1:
            merge = True
            self.files = []
        else:
            merge = False
            files = self.stwidget.getChecked('MAR?!S')
            # make list of files with partial change selections
            for fname, c in self.stwidget.partials.iteritems():
                if c.excludecount > 0 and c.excludecount < len(c.hunks):
                    partials.append(fname)
            self.files = set(files + partials)
        canemptycommit = bool(brcmd or newbranch or amend)
        if not (self.files or canemptycommit or merge):
            qtlib.WarningMsgBox(_('No files checked'),
                                _('No modified files checkmarked for commit'),
                                parent=self)
            self.stwidget.tv.setFocus()
            return

<<<<<<< HEAD
        user = self.opts.get('user')
        if not amend:
=======
        # username will be prompted as necessary by hg if ui.askusername
        user = self.opts.get('user')
        if not amend and not repo.ui.configbool('ui', 'askusername'):
>>>>>>> 2811e218
            # TODO: no need to specify --user if it was read from ui
            user = qtlib.getCurrentUsername(self, self.repo, self.opts)
            if not user:
                return
            self.addUsernameToHistory(user)

        checkedUnknowns = self.stwidget.getChecked('?I')
        if checkedUnknowns and 'largefiles' in repo.extensions():
            result = lfprompt.promptForLfiles(self, repo.ui, repo,
                                              checkedUnknowns)
            if not result:
                return
            checkedUnknowns, lfiles = result
            if lfiles:
                cmd = ['add', '--large', '--']
                cmd.extend(map(hglib.escapepath, lfiles))
                commandlines.append(cmd)
        if checkedUnknowns:
            confirm = self.repo.ui.configbool('tortoisehg',
                                              'confirmaddfiles', True)
            if confirm:
                res = qtlib.CustomPrompt(
                        _('Confirm Add'),
                        _('Add selected untracked files?'), self,
                        (_('&Add'), _('Cancel')), 0, 1,
                        checkedUnknowns).run()
            else:
                res = 0
            if res == 0:
<<<<<<< HEAD
                haslf = 'largefiles' in repo.extensions()
                if haslf:
                    result = lfprompt.promptForLfiles(self, repo.ui, repo,
                                                      checkedUnknowns)
                    if not result:
                        return
                    checkedUnknowns, lfiles = result
                    if lfiles:
                        cmd = ['add', '--large', '--']
                        cmd.extend(map(hglib.escapepath, lfiles))
                        commandlines.append(cmd)
                if checkedUnknowns:
                    cmd = ['add', '--']
                    cmd.extend(map(hglib.escapepath, checkedUnknowns))
                    commandlines.append(cmd)
=======
                cmd = ['add', '--']
                cmd.extend(map(hglib.escapepath, checkedUnknowns))
                commandlines.append(cmd)
>>>>>>> 2811e218
            else:
                return
        checkedMissing = self.stwidget.getChecked('!')
        if checkedMissing:
            confirm = self.repo.ui.configbool('tortoisehg',
                                              'confirmdeletefiles', True)
            if confirm:
                res = qtlib.CustomPrompt(
                        _('Confirm Remove'),
                        _('Remove selected deleted files?'), self,
                        (_('&Remove'), _('Cancel')), 0, 1,
                        checkedMissing).run()
            else:
                res = 0
            if res == 0:
                cmd = ['remove', '--']
                cmd.extend(map(hglib.escapepath, checkedMissing))
                commandlines.append(cmd)
            else:
                return
<<<<<<< HEAD
        try:
            date = self.opts.get('date')
            if date:
                util.parsedate(date)
                dcmd = ['--date', date]
            else:
                dcmd = []
        except error.Abort, e:
            if e.hint:
                err = _('%s (hint: %s)') % (hglib.tounicode(str(e)),
                                            hglib.tounicode(e.hint))
            else:
                err = hglib.tounicode(str(e))
            self.showMessage.emit(err)
            dcmd = []
        cmdline = ['commit', '--verbose', '--message='+msg]
        if user:
            cmdline.extend(['--user', user])
        cmdline += dcmd + brcmd
=======
        cmdline = ['commit', '--verbose', '--message='+msg]
        if user:
            cmdline.extend(['--user', user])
        date = self.opts.get('date')
        if date:
            cmdline += ['--date', date]
        cmdline += brcmd
>>>>>>> 2811e218

        if partials:
            # write patch for partial change selections to temp file
            fd, tmpname = tempfile.mkstemp(prefix='thg-patch-')
            fp = os.fdopen(fd, 'wb')
            for fname in partials:
                changes = self.stwidget.partials[fname]
                changes.write(fp)
                for chunk in changes.hunks:
                    if not chunk.excluded:
                        chunk.write(fp)
            fp.close()

            cmdline.append('--partials')
            cmdline.append(tmpname)
            assert not amend

        if self.opts.get('recurseinsubrepos'):
            cmdline.append('--subrepos')

        if amend:
            cmdline.append('--amend')

        if not self.files and canemptycommit and not merge:
            # make sure to commit empty changeset by excluding all files
            cmdline.extend(['--exclude', repo.root])
            assert not self.stwidget.partials

        cmdline.append('--')
        cmdline.extend(map(hglib.escapepath, self.files))
        if len(repo.parents()) == 1:
            for fname in self.opts.get('autoinc', '').split(','):
                fname = fname.strip()
                if fname:
                    cmdline.append('glob:%s' % fname)
        commandlines.append(cmdline)

        if self.opts.get('pushafter'):
            cmd = ['push', self.opts['pushafter']]
            if newbranch:
                cmd.append('--new-branch')
            commandlines.append(cmd)

        self._runCommand(amend and 'amend' or 'commit', commandlines)

    def stop(self):
        self._cmdsession.abort()

    def _runCommand(self, action, cmdlines):
        self.currentAction = action
        self.progress.emit(*cmdui.startProgress(_topicmap[action], ''))
        self.commitButtonEnable.emit(False)
        ucmdlines = [map(hglib.tounicode, xs) for xs in cmdlines]
        self._cmdsession = sess = self._repoagent.runCommandSequence(ucmdlines,
                                                                     self)
        sess.commandFinished.connect(self.commandFinished)

    def commandFinished(self, ret):
        self.progress.emit(*cmdui.stopProgress(_topicmap[self.currentAction]))
        self.stopAction.setEnabled(False)
        self.commitButtonEnable.emit(True)
        if ret == 0:
            self.stwidget.partials = {}
            if self.currentAction == 'rollback':
                shlib.shell_notify([self.repo.root])
                return
            self.branchop = None
            umsg = self.msgte.text()
            if self.currentAction not in ('qref', 'amend'):
                self.lastCommitMsgs['commit'] = ('', False)
                if self.currentAction == 'commit':
                    # capture last message for BugTraq plugin
                    self.lastmessage = self.getMessage(True)
                if umsg:
                    self.addMessageToHistory(umsg)
                self.setMessage('')
                if self.currentAction == 'commit':
                    shlib.shell_notify(self.files)
                    self.commitComplete.emit()
        elif ret == 1 and self.currentAction in ('amend', 'commit'):
            qtlib.WarningMsgBox(_('Nothing Committed'),
                                _('Nothing changed.'),
                                parent=self)
        else:
            cmdui.errorMessageBox(self._cmdsession, self,
                                  _('Commit', 'window title'))

class DetailsDialog(QDialog):
    'Utility dialog for configuring uncommon settings'
    def __init__(self, repoagent, opts, userhistory, parent, mode='commit'):
        QDialog.__init__(self, parent)
        self.setWindowTitle(_('%s - commit options') % repoagent.displayName())
        self._repoagent = repoagent

        layout = QVBoxLayout()
        self.setLayout(layout)

        hbox = QHBoxLayout()
        self.usercb = QCheckBox(_('Set username:'))

        usercombo = QComboBox()
        usercombo.setEditable(True)
        usercombo.setEnabled(False)
        SP = QSizePolicy
        usercombo.setSizePolicy(SP(SP.Expanding, SP.Minimum))
        self.usercb.toggled.connect(usercombo.setEnabled)
        self.usercb.toggled.connect(lambda s: s and usercombo.setFocus())

        l = []
        if opts.get('user'):
            val = hglib.tounicode(opts['user'])
            self.usercb.setChecked(True)
            l.append(val)
        try:
            val = hglib.tounicode(self.repo.ui.username())
            l.append(val)
        except util.Abort:
            pass
        for name in userhistory:
            if name not in l:
                l.append(name)
        for name in l:
            usercombo.addItem(name)
        self.usercombo = usercombo

        usersaverepo = QPushButton(_('Save in Repo'))
        usersaverepo.clicked.connect(self.saveInRepo)
        usersaverepo.setEnabled(False)
        self.usercb.toggled.connect(usersaverepo.setEnabled)

        usersaveglobal = QPushButton(_('Save Global'))
        usersaveglobal.clicked.connect(self.saveGlobal)
        usersaveglobal.setEnabled(False)
        self.usercb.toggled.connect(usersaveglobal.setEnabled)

        hbox.addWidget(self.usercb)
        hbox.addWidget(self.usercombo)
        hbox.addWidget(usersaverepo)
        hbox.addWidget(usersaveglobal)
        layout.addLayout(hbox)

        hbox = QHBoxLayout()
        self.datecb = QCheckBox(_('Set Date:'))
        self.datele = QLineEdit()
        self.datele.setEnabled(False)
        self.datecb.toggled.connect(self.datele.setEnabled)
        curdate = QPushButton(_('Update'))
        curdate.setEnabled(False)
        self.datecb.toggled.connect(curdate.setEnabled)
        self.datecb.toggled.connect(lambda s: s and curdate.setFocus())
        curdate.clicked.connect( lambda: self.datele.setText(
                hglib.tounicode(hglib.displaytime(util.makedate()))))
        if opts.get('date'):
            self.datele.setText(opts['date'])
            self.datecb.setChecked(True)
        else:
            self.datecb.setChecked(False)
            curdate.clicked.emit(True)

        hbox.addWidget(self.datecb)
        hbox.addWidget(self.datele)
        hbox.addWidget(curdate)
        layout.addLayout(hbox)

        hbox = QHBoxLayout()
        self.pushaftercb = QCheckBox(_('Push After Commit:'))
        self.pushafterle = QLineEdit()
        self.pushafterle.setEnabled(False)
        self.pushaftercb.toggled.connect(self.pushafterle.setEnabled)
        self.pushaftercb.toggled.connect(lambda s:
                s and self.pushafterle.setFocus())

        pushaftersave = QPushButton(_('Save in Repo'))
        pushaftersave.clicked.connect(self.savePushAfter)
        pushaftersave.setEnabled(False)
        self.pushaftercb.toggled.connect(pushaftersave.setEnabled)

        if opts.get('pushafter'):
            val = hglib.tounicode(opts['pushafter'])
            self.pushafterle.setText(val)
            self.pushaftercb.setChecked(True)

        hbox.addWidget(self.pushaftercb)
        hbox.addWidget(self.pushafterle)
        hbox.addWidget(pushaftersave)
        layout.addLayout(hbox)

        hbox = QHBoxLayout()
        self.autoinccb = QCheckBox(_('Auto Includes:'))
        self.autoincle = QLineEdit()
        self.autoincle.setEnabled(False)
        self.autoinccb.toggled.connect(self.autoincle.setEnabled)
        self.autoinccb.toggled.connect(lambda s:
                s and self.autoincle.setFocus())

        autoincsave = QPushButton(_('Save in Repo'))
        autoincsave.clicked.connect(self.saveAutoInc)
        autoincsave.setEnabled(False)
        self.autoinccb.toggled.connect(autoincsave.setEnabled)

        if opts.get('autoinc'):
            val = hglib.tounicode(opts['autoinc'])
            self.autoincle.setText(val)
            self.autoinccb.setChecked(True)

        hbox.addWidget(self.autoinccb)
        hbox.addWidget(self.autoincle)
        hbox.addWidget(autoincsave)
        if mode != 'merge':
            #self.autoinccb.setVisible(False)
            layout.addLayout(hbox)

        hbox = QHBoxLayout()
        recursesave = QPushButton(_('Save in Repo'))
        recursesave.clicked.connect(self.saveRecurseInSubrepos)
        self.recursecb = QCheckBox(_('Recurse into subrepositories '
                                     '(--subrepos)'))
        SP = QSizePolicy
        self.recursecb.setSizePolicy(SP(SP.Expanding, SP.Minimum))
        #self.recursecb.toggled.connect(recursesave.setEnabled)

        if opts.get('recurseinsubrepos'):
            self.recursecb.setChecked(True)

        hbox.addWidget(self.recursecb)
        hbox.addWidget(recursesave)
        layout.addLayout(hbox)

        BB = QDialogButtonBox
        bb = QDialogButtonBox(BB.Ok|BB.Cancel)
        bb.accepted.connect(self.accept)
        bb.rejected.connect(self.reject)
        self.bb = bb
        layout.addWidget(bb)

    @property
    def repo(self):
        return self._repoagent.rawRepo()

    def saveInRepo(self):
        fn = os.path.join(self.repo.root, '.hg', 'hgrc')
        self.saveToPath([fn])

    def saveGlobal(self):
        self.saveToPath(scmutil.userrcpath())

    def saveToPath(self, path):
        fn, cfg = hgrcutil.loadIniFile(path, self)
        if not hasattr(cfg, 'write'):
            qtlib.WarningMsgBox(_('Unable to save username'),
                   _('Iniparse must be installed.'), parent=self)
            return
        if fn is None:
            return
        try:
            user = hglib.fromunicode(self.usercombo.currentText())
            if user:
                cfg.set('ui', 'username', user)
            else:
                try:
                    del cfg['ui']['username']
                except KeyError:
                    pass
            wconfig.writefile(cfg, fn)
        except IOError, e:
            qtlib.WarningMsgBox(_('Unable to write configuration file'),
                                hglib.tounicode(e), parent=self)

    def savePushAfter(self):
        path = os.path.join(self.repo.root, '.hg', 'hgrc')
        fn, cfg = hgrcutil.loadIniFile([path], self)
        if not hasattr(cfg, 'write'):
            qtlib.WarningMsgBox(_('Unable to save after commit push'),
                   _('Iniparse must be installed.'), parent=self)
            return
        if fn is None:
            return
        try:
            remote = hglib.fromunicode(self.pushafterle.text())
            if remote:
                cfg.set('tortoisehg', 'cipushafter', remote)
            else:
                try:
                    del cfg['tortoisehg']['cipushafter']
                except KeyError:
                    pass
            wconfig.writefile(cfg, fn)
        except IOError, e:
            qtlib.WarningMsgBox(_('Unable to write configuration file'),
                                hglib.tounicode(e), parent=self)

    def saveAutoInc(self):
        path = os.path.join(self.repo.root, '.hg', 'hgrc')
        fn, cfg = hgrcutil.loadIniFile([path], self)
        if not hasattr(cfg, 'write'):
            qtlib.WarningMsgBox(_('Unable to save auto include list'),
                   _('Iniparse must be installed.'), parent=self)
            return
        if fn is None:
            return
        try:
            list = hglib.fromunicode(self.autoincle.text())
            if list:
                cfg.set('tortoisehg', 'autoinc', list)
            else:
                try:
                    del cfg['tortoisehg']['autoinc']
                except KeyError:
                    pass
            wconfig.writefile(cfg, fn)
        except IOError, e:
            qtlib.WarningMsgBox(_('Unable to write configuration file'),
                                hglib.tounicode(e), parent=self)

    def saveRecurseInSubrepos(self):
        path = os.path.join(self.repo.root, '.hg', 'hgrc')
        fn, cfg = hgrcutil.loadIniFile([path], self)
        if not hasattr(cfg, 'write'):
            qtlib.WarningMsgBox(_('Unable to save recurse in subrepos.'),
                   _('Iniparse must be installed.'), parent=self)
            return
        if fn is None:
            return
        try:
            state = self.recursecb.isChecked()
            if state:
                cfg.set('tortoisehg', 'recurseinsubrepos', state)
            else:
                try:
                    del cfg['tortoisehg']['recurseinsubrepos']
                except KeyError:
                    pass
            wconfig.writefile(cfg, fn)
        except IOError, e:
            qtlib.WarningMsgBox(_('Unable to write configuration file'),
                                hglib.tounicode(e), parent=self)

    def accept(self):
        outopts = {}
        if self.datecb.isChecked():
            date = hglib.fromunicode(self.datele.text())
            try:
                util.parsedate(date)
            except error.Abort, e:
                if e.hint:
                    err = _('%s (hint: %s)') % (hglib.tounicode(str(e)),
                                                hglib.tounicode(e.hint))
                else:
                    err = hglib.tounicode(str(e))
                qtlib.WarningMsgBox(_('Invalid date format'), err, parent=self)
                return
            outopts['date'] = date
        else:
            outopts['date'] = ''

        if self.usercb.isChecked():
            user = hglib.fromunicode(self.usercombo.currentText())
        else:
            user = ''
        outopts['user'] = user
        if not user:
            try:
                self.repo.ui.username()
            except util.Abort, e:
                if e.hint:
                    err = _('%s (hint: %s)') % (hglib.tounicode(str(e)),
                                                hglib.tounicode(e.hint))
                else:
                    err = hglib.tounicode(str(e))
                qtlib.WarningMsgBox(_('No username configured'),
                                    err, parent=self)
                return

        if self.pushaftercb.isChecked():
            remote = hglib.fromunicode(self.pushafterle.text())
            outopts['pushafter'] = remote
        else:
            outopts['pushafter'] = ''

        if self.autoinccb.isChecked():
            outopts['autoinc'] = hglib.fromunicode(self.autoincle.text())
        else:
            outopts['autoinc'] = ''

        if self.recursecb.isChecked():
            outopts['recurseinsubrepos'] = 'true'
        else:
            outopts['recurseinsubrepos'] = ''

        self.outopts = outopts
        QDialog.accept(self)


class CommitDialog(QDialog):
    'Standalone commit tool, a wrapper for CommitWidget'

    def __init__(self, repoagent, pats, opts, parent=None):
        QDialog.__init__(self, parent)
        self.setWindowFlags(Qt.Window)
        self.setWindowIcon(qtlib.geticon('hg-commit'))
        self._repoagent = repoagent
        self.pats = pats
        self.opts = opts

        layout = QVBoxLayout()
        layout.setMargin(0)
        self.setLayout(layout)

        toplayout = QVBoxLayout()
        toplayout.setContentsMargins(5, 5, 5, 0)
        layout.addLayout(toplayout)

        commit = CommitWidget(repoagent, pats, opts, self, rev='.')
        toplayout.addWidget(commit, 1)

        self.statusbar = cmdui.ThgStatusBar(self)
        commit.showMessage.connect(self.statusbar.showMessage)
        commit.progress.connect(self.statusbar.progress)
        commit.linkActivated.connect(self.linkActivated)

        BB = QDialogButtonBox
        bb = QDialogButtonBox(BB.Close|BB.Discard)
        bb.rejected.connect(self.reject)
        bb.button(BB.Discard).setText('Undo')
        bb.button(BB.Discard).clicked.connect(commit.rollback)
        bb.button(BB.Close).setDefault(False)
        bb.button(BB.Discard).setDefault(False)
        self.commitButton = commit.commitSetupButton()
        bb.addButton(self.commitButton, BB.AcceptRole)

        self.bb = bb

        toplayout.addWidget(self.bb)
        layout.addWidget(self.statusbar)

        self._subdialogs = qtlib.DialogKeeper(CommitDialog._createSubDialog,
                                              parent=self)

        s = QSettings()
        self.restoreGeometry(s.value('commit/geom').toByteArray())
        commit.loadSettings(s, 'committool')
        repoagent.repositoryChanged.connect(self.updateUndo)
        commit.commitComplete.connect(self.postcommit)

        self.setWindowTitle(_('%s - commit') % repoagent.displayName())
        self.commit = commit
        self.commit.reload()
        self.updateUndo()
        self.commit.msgte.setFocus()
        qtlib.newshortcutsforstdkey(QKeySequence.Refresh, self, self.refresh)

    def linkActivated(self, link):
        link = unicode(link)
        if link.startswith('repo:'):
            self._subdialogs.open(link[len('repo:'):])

    def _createSubDialog(self, uroot):
        repoagent = self._repoagent.subRepoAgent(uroot)
        return CommitDialog(repoagent, [], {}, parent=self)

    @pyqtSlot()
    def updateUndo(self):
        BB = QDialogButtonBox
        undomsg = self.commit.canUndo()
        if undomsg:
            self.bb.button(BB.Discard).setEnabled(True)
            self.bb.button(BB.Discard).setToolTip(undomsg)
        else:
            self.bb.button(BB.Discard).setEnabled(False)
            self.bb.button(BB.Discard).setToolTip('')

    def refresh(self):
        self.updateUndo()
        self.commit.reload()

    def postcommit(self):
        repo = self.commit.stwidget.repo
        if repo.ui.configbool('tortoisehg', 'closeci'):
            if self.commit.canExit():
                self.reject()
            else:
                self.commit.stwidget.refthread.wait()
                QTimer.singleShot(0, self.reject)

    def promptExit(self):
        exit = self.commit.canExit()
        if not exit:
            exit = qtlib.QuestionMsgBox(_('TortoiseHg Commit'),
                _('Are you sure that you want to cancel the commit operation?'),
                parent=self)
        if exit:
            s = QSettings()
            s.setValue('commit/geom', self.saveGeometry())
            self.commit.saveSettings(s, 'committool')
        return exit

    def accept(self):
        self.commit.commit()

    def reject(self):
        if self.promptExit():
            QDialog.reject(self)<|MERGE_RESOLUTION|>--- conflicted
+++ resolved
@@ -937,14 +937,9 @@
             self.stwidget.tv.setFocus()
             return
 
-<<<<<<< HEAD
-        user = self.opts.get('user')
-        if not amend:
-=======
         # username will be prompted as necessary by hg if ui.askusername
         user = self.opts.get('user')
         if not amend and not repo.ui.configbool('ui', 'askusername'):
->>>>>>> 2811e218
             # TODO: no need to specify --user if it was read from ui
             user = qtlib.getCurrentUsername(self, self.repo, self.opts)
             if not user:
@@ -974,27 +969,9 @@
             else:
                 res = 0
             if res == 0:
-<<<<<<< HEAD
-                haslf = 'largefiles' in repo.extensions()
-                if haslf:
-                    result = lfprompt.promptForLfiles(self, repo.ui, repo,
-                                                      checkedUnknowns)
-                    if not result:
-                        return
-                    checkedUnknowns, lfiles = result
-                    if lfiles:
-                        cmd = ['add', '--large', '--']
-                        cmd.extend(map(hglib.escapepath, lfiles))
-                        commandlines.append(cmd)
-                if checkedUnknowns:
-                    cmd = ['add', '--']
-                    cmd.extend(map(hglib.escapepath, checkedUnknowns))
-                    commandlines.append(cmd)
-=======
                 cmd = ['add', '--']
                 cmd.extend(map(hglib.escapepath, checkedUnknowns))
                 commandlines.append(cmd)
->>>>>>> 2811e218
             else:
                 return
         checkedMissing = self.stwidget.getChecked('!')
@@ -1015,27 +992,6 @@
                 commandlines.append(cmd)
             else:
                 return
-<<<<<<< HEAD
-        try:
-            date = self.opts.get('date')
-            if date:
-                util.parsedate(date)
-                dcmd = ['--date', date]
-            else:
-                dcmd = []
-        except error.Abort, e:
-            if e.hint:
-                err = _('%s (hint: %s)') % (hglib.tounicode(str(e)),
-                                            hglib.tounicode(e.hint))
-            else:
-                err = hglib.tounicode(str(e))
-            self.showMessage.emit(err)
-            dcmd = []
-        cmdline = ['commit', '--verbose', '--message='+msg]
-        if user:
-            cmdline.extend(['--user', user])
-        cmdline += dcmd + brcmd
-=======
         cmdline = ['commit', '--verbose', '--message='+msg]
         if user:
             cmdline.extend(['--user', user])
@@ -1043,7 +999,6 @@
         if date:
             cmdline += ['--date', date]
         cmdline += brcmd
->>>>>>> 2811e218
 
         if partials:
             # write patch for partial change selections to temp file
