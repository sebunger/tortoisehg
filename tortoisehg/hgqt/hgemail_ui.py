# -*- coding: utf-8 -*-

# Form implementation generated from reading ui file 'tortoisehg/hgqt/hgemail.ui'
#
<<<<<<< HEAD
# Created: Sun Nov 13 23:18:49 2011
#      by: PyQt4 UI code generator 4.8.6
=======
# Created: Mon Jan  2 19:07:38 2012
#      by: PyQt4 UI code generator 4.8.5
>>>>>>> c4f8c01a
#
# WARNING! All changes made in this file will be lost!

from tortoisehg.hgqt.i18n import _
from PyQt4 import QtCore, QtGui

try:
    _fromUtf8 = QtCore.QString.fromUtf8
except AttributeError:
    _fromUtf8 = lambda s: s

class Ui_EmailDialog(object):
    def setupUi(self, EmailDialog):
        EmailDialog.setObjectName(_fromUtf8("EmailDialog"))
        EmailDialog.resize(660, 519)
        EmailDialog.setWindowTitle(_('Email'))
        EmailDialog.setSizeGripEnabled(True)
        self.verticalLayout_5 = QtGui.QVBoxLayout(EmailDialog)
        self.verticalLayout_5.setObjectName(_fromUtf8("verticalLayout_5"))
        self.main_tabs = QtGui.QTabWidget(EmailDialog)
        self.main_tabs.setDocumentMode(False)
        self.main_tabs.setTabsClosable(False)
        self.main_tabs.setMovable(False)
        self.main_tabs.setObjectName(_fromUtf8("main_tabs"))
        self.edit_tab = QtGui.QWidget()
        self.edit_tab.setObjectName(_fromUtf8("edit_tab"))
        self.gridLayout = QtGui.QGridLayout(self.edit_tab)
        self.gridLayout.setObjectName(_fromUtf8("gridLayout"))
        self.envelope_box = QtGui.QGroupBox(self.edit_tab)
        self.envelope_box.setTitle(_fromUtf8(""))
        self.envelope_box.setObjectName(_fromUtf8("envelope_box"))
        self.formLayout = QtGui.QFormLayout(self.envelope_box)
        self.formLayout.setFieldGrowthPolicy(QtGui.QFormLayout.ExpandingFieldsGrow)
        self.formLayout.setObjectName(_fromUtf8("formLayout"))
        self.to_label = QtGui.QLabel(self.envelope_box)
        self.to_label.setText(_('To:'))
        self.to_label.setObjectName(_fromUtf8("to_label"))
        self.formLayout.setWidget(0, QtGui.QFormLayout.LabelRole, self.to_label)
        self.to_edit = QtGui.QComboBox(self.envelope_box)
        sizePolicy = QtGui.QSizePolicy(QtGui.QSizePolicy.Expanding, QtGui.QSizePolicy.Fixed)
        sizePolicy.setHorizontalStretch(0)
        sizePolicy.setVerticalStretch(0)
        sizePolicy.setHeightForWidth(self.to_edit.sizePolicy().hasHeightForWidth())
        self.to_edit.setSizePolicy(sizePolicy)
        self.to_edit.setEditable(True)
        self.to_edit.setInsertPolicy(QtGui.QComboBox.InsertAtTop)
        self.to_edit.setObjectName(_fromUtf8("to_edit"))
        self.formLayout.setWidget(0, QtGui.QFormLayout.FieldRole, self.to_edit)
        self.cc_label = QtGui.QLabel(self.envelope_box)
        self.cc_label.setText(_('Cc:'))
        self.cc_label.setObjectName(_fromUtf8("cc_label"))
        self.formLayout.setWidget(1, QtGui.QFormLayout.LabelRole, self.cc_label)
        self.cc_edit = QtGui.QComboBox(self.envelope_box)
        sizePolicy = QtGui.QSizePolicy(QtGui.QSizePolicy.Expanding, QtGui.QSizePolicy.Fixed)
        sizePolicy.setHorizontalStretch(0)
        sizePolicy.setVerticalStretch(0)
        sizePolicy.setHeightForWidth(self.cc_edit.sizePolicy().hasHeightForWidth())
        self.cc_edit.setSizePolicy(sizePolicy)
        self.cc_edit.setEditable(True)
        self.cc_edit.setInsertPolicy(QtGui.QComboBox.InsertAtTop)
        self.cc_edit.setObjectName(_fromUtf8("cc_edit"))
        self.formLayout.setWidget(1, QtGui.QFormLayout.FieldRole, self.cc_edit)
        self.from_label = QtGui.QLabel(self.envelope_box)
        self.from_label.setText(_('From:'))
        self.from_label.setObjectName(_fromUtf8("from_label"))
        self.formLayout.setWidget(2, QtGui.QFormLayout.LabelRole, self.from_label)
        self.from_edit = QtGui.QComboBox(self.envelope_box)
        sizePolicy = QtGui.QSizePolicy(QtGui.QSizePolicy.Expanding, QtGui.QSizePolicy.Fixed)
        sizePolicy.setHorizontalStretch(0)
        sizePolicy.setVerticalStretch(0)
        sizePolicy.setHeightForWidth(self.from_edit.sizePolicy().hasHeightForWidth())
        self.from_edit.setSizePolicy(sizePolicy)
        self.from_edit.setEditable(True)
        self.from_edit.setInsertPolicy(QtGui.QComboBox.InsertAtTop)
        self.from_edit.setObjectName(_fromUtf8("from_edit"))
        self.formLayout.setWidget(2, QtGui.QFormLayout.FieldRole, self.from_edit)
        self.inreplyto_label = QtGui.QLabel(self.envelope_box)
        self.inreplyto_label.setText(_('In-Reply-To:'))
        self.inreplyto_label.setObjectName(_fromUtf8("inreplyto_label"))
        self.formLayout.setWidget(3, QtGui.QFormLayout.LabelRole, self.inreplyto_label)
        self.inreplyto_edit = QtGui.QLineEdit(self.envelope_box)
        self.inreplyto_edit.setToolTip(_('Message identifier to reply to, for threading'))
        self.inreplyto_edit.setObjectName(_fromUtf8("inreplyto_edit"))
        self.formLayout.setWidget(3, QtGui.QFormLayout.FieldRole, self.inreplyto_edit)
        self.flag_label = QtGui.QLabel(self.envelope_box)
        self.flag_label.setText(_('Flag:'))
        self.flag_label.setObjectName(_fromUtf8("flag_label"))
        self.formLayout.setWidget(4, QtGui.QFormLayout.LabelRole, self.flag_label)
        self.flag_edit = QtGui.QComboBox(self.envelope_box)
        sizePolicy = QtGui.QSizePolicy(QtGui.QSizePolicy.Expanding, QtGui.QSizePolicy.Fixed)
        sizePolicy.setHorizontalStretch(0)
        sizePolicy.setVerticalStretch(0)
        sizePolicy.setHeightForWidth(self.flag_edit.sizePolicy().hasHeightForWidth())
        self.flag_edit.setSizePolicy(sizePolicy)
        self.flag_edit.setEditable(True)
        self.flag_edit.setInsertPolicy(QtGui.QComboBox.InsertAtTop)
        self.flag_edit.setObjectName(_fromUtf8("flag_edit"))
        self.formLayout.setWidget(4, QtGui.QFormLayout.FieldRole, self.flag_edit)
        self.gridLayout.addWidget(self.envelope_box, 0, 0, 1, 1)
        self.options_edit = QtGui.QGroupBox(self.edit_tab)
        sizePolicy = QtGui.QSizePolicy(QtGui.QSizePolicy.Maximum, QtGui.QSizePolicy.Preferred)
        sizePolicy.setHorizontalStretch(0)
        sizePolicy.setVerticalStretch(0)
        sizePolicy.setHeightForWidth(self.options_edit.sizePolicy().hasHeightForWidth())
        self.options_edit.setSizePolicy(sizePolicy)
        self.options_edit.setTitle(_fromUtf8(""))
        self.options_edit.setObjectName(_fromUtf8("options_edit"))
        self.verticalLayout_4 = QtGui.QVBoxLayout(self.options_edit)
        self.verticalLayout_4.setObjectName(_fromUtf8("verticalLayout_4"))
        self.patch_frame = QtGui.QFrame(self.options_edit)
        self.patch_frame.setFrameShape(QtGui.QFrame.NoFrame)
        self.patch_frame.setFrameShadow(QtGui.QFrame.Raised)
        self.patch_frame.setObjectName(_fromUtf8("patch_frame"))
        self.verticalLayout = QtGui.QVBoxLayout(self.patch_frame)
        self.verticalLayout.setObjectName(_fromUtf8("verticalLayout"))
        self.hgpatch_radio = QtGui.QRadioButton(self.patch_frame)
        self.hgpatch_radio.setWhatsThis(_('Hg patches (as generated by export command) are compatible with most patch programs.  They include a header which contains the most important changeset metadata.'))
        self.hgpatch_radio.setText(_('Send changesets as Hg patches'))
        self.hgpatch_radio.setObjectName(_fromUtf8("hgpatch_radio"))
        self.verticalLayout.addWidget(self.hgpatch_radio)
        self.gitpatch_radio = QtGui.QRadioButton(self.patch_frame)
        self.gitpatch_radio.setWhatsThis(_('Git patches can describe binary files, copies, and permission changes, but recipients may not be able to use them if they are not using git or Mercurial.'))
        self.gitpatch_radio.setText(_('Use extended (git) patch format'))
        self.gitpatch_radio.setObjectName(_fromUtf8("gitpatch_radio"))
        self.verticalLayout.addWidget(self.gitpatch_radio)
        self.plainpatch_radio = QtGui.QRadioButton(self.patch_frame)
        self.plainpatch_radio.setWhatsThis(_('Stripping Mercurial header removes username and parent information.  Only useful if recipient is not using Mercurial (and does not like to see the headers).'))
        self.plainpatch_radio.setText(_('Plain, do not prepend Hg header'))
        self.plainpatch_radio.setObjectName(_fromUtf8("plainpatch_radio"))
        self.verticalLayout.addWidget(self.plainpatch_radio)
        self.bundle_radio = QtGui.QRadioButton(self.patch_frame)
        self.bundle_radio.setWhatsThis(_('Bundles store complete changesets in binary form. Upstream users can pull from them. This is the safest way to send changes to recipient Mercurial users.'))
        self.bundle_radio.setText(_('Send single binary bundle, not patches'))
        self.bundle_radio.setObjectName(_fromUtf8("bundle_radio"))
        self.verticalLayout.addWidget(self.bundle_radio)
        self.verticalLayout_4.addWidget(self.patch_frame)
        self.extra_frame = QtGui.QFrame(self.options_edit)
        self.extra_frame.setFrameShape(QtGui.QFrame.NoFrame)
        self.extra_frame.setFrameShadow(QtGui.QFrame.Raised)
        self.extra_frame.setObjectName(_fromUtf8("extra_frame"))
        self.horizontalLayout = QtGui.QHBoxLayout(self.extra_frame)
        self.horizontalLayout.setObjectName(_fromUtf8("horizontalLayout"))
        self.attach_check = QtGui.QCheckBox(self.extra_frame)
        self.attach_check.setToolTip(_('send patches as attachments'))
        self.attach_check.setText(_('attach'))
        self.attach_check.setObjectName(_fromUtf8("attach_check"))
        self.horizontalLayout.addWidget(self.attach_check)
        self.inline_check = QtGui.QCheckBox(self.extra_frame)
        self.inline_check.setToolTip(_('send patches as inline attachments'))
        self.inline_check.setText(_('inline'))
        self.inline_check.setObjectName(_fromUtf8("inline_check"))
        self.horizontalLayout.addWidget(self.inline_check)
        self.diffstat_check = QtGui.QCheckBox(self.extra_frame)
        self.diffstat_check.setToolTip(_('add diffstat output to messages'))
        self.diffstat_check.setText(_('diffstat'))
        self.diffstat_check.setObjectName(_fromUtf8("diffstat_check"))
        self.horizontalLayout.addWidget(self.diffstat_check)
        spacerItem = QtGui.QSpacerItem(40, 20, QtGui.QSizePolicy.Expanding, QtGui.QSizePolicy.Minimum)
        self.horizontalLayout.addItem(spacerItem)
        self.verticalLayout_4.addWidget(self.extra_frame)
        self.gridLayout.addWidget(self.options_edit, 0, 1, 1, 1)
        self.writeintro_check = QtGui.QCheckBox(self.edit_tab)
        self.writeintro_check.setWhatsThis(_('Patch series description is sent in initial summary email with [PATCH 0 of N] subject.  It should describe the effects of the entire patch series.  When emailing a bundle, these fields make up the message subject and body. Flags is a comma separated list of tags which are inserted into the message subject prefix.'))
        self.writeintro_check.setText(_('Write patch series (bundle) description'))
        self.writeintro_check.setObjectName(_fromUtf8("writeintro_check"))
        self.gridLayout.addWidget(self.writeintro_check, 1, 0, 1, 2)
        self.intro_changesets_splitter = QtGui.QSplitter(self.edit_tab)
        self.intro_changesets_splitter.setOrientation(QtCore.Qt.Vertical)
        self.intro_changesets_splitter.setObjectName(_fromUtf8("intro_changesets_splitter"))
        self.intro_box = QtGui.QGroupBox(self.intro_changesets_splitter)
        self.intro_box.setTitle(_fromUtf8(""))
        self.intro_box.setObjectName(_fromUtf8("intro_box"))
        self.verticalLayout_2 = QtGui.QVBoxLayout(self.intro_box)
        self.verticalLayout_2.setObjectName(_fromUtf8("verticalLayout_2"))
        self.subject_layout = QtGui.QHBoxLayout()
        self.subject_layout.setObjectName(_fromUtf8("subject_layout"))
        self.subject_label = QtGui.QLabel(self.intro_box)
        self.subject_label.setText(_('Subject:'))
        self.subject_label.setObjectName(_fromUtf8("subject_label"))
        self.subject_layout.addWidget(self.subject_label)
        self.subject_edit = QtGui.QLineEdit(self.intro_box)
        self.subject_edit.setObjectName(_fromUtf8("subject_edit"))
        self.subject_layout.addWidget(self.subject_edit)
        self.verticalLayout_2.addLayout(self.subject_layout)
        self.body_edit = QtGui.QPlainTextEdit(self.intro_box)
        font = QtGui.QFont()
        font.setFamily(_fromUtf8("Monospace"))
        self.body_edit.setFont(font)
        self.body_edit.setObjectName(_fromUtf8("body_edit"))
        self.verticalLayout_2.addWidget(self.body_edit)
        self.changesets_box = QtGui.QGroupBox(self.intro_changesets_splitter)
        self.changesets_box.setTitle(_('Changesets'))
        self.changesets_box.setObjectName(_fromUtf8("changesets_box"))
        self.verticalLayout_3 = QtGui.QVBoxLayout(self.changesets_box)
        self.verticalLayout_3.setObjectName(_fromUtf8("verticalLayout_3"))
        self.changesets_view = QtGui.QTreeView(self.changesets_box)
        self.changesets_view.setIndentation(0)
        self.changesets_view.setRootIsDecorated(False)
        self.changesets_view.setItemsExpandable(False)
        self.changesets_view.setObjectName(_fromUtf8("changesets_view"))
        self.verticalLayout_3.addWidget(self.changesets_view)
        self.selectallnone_layout = QtGui.QHBoxLayout()
        self.selectallnone_layout.setObjectName(_fromUtf8("selectallnone_layout"))
        self.selectall_button = QtGui.QPushButton(self.changesets_box)
        self.selectall_button.setText(_('Select &All'))
        self.selectall_button.setObjectName(_fromUtf8("selectall_button"))
        self.selectallnone_layout.addWidget(self.selectall_button)
        self.selectnone_button = QtGui.QPushButton(self.changesets_box)
        self.selectnone_button.setText(_('Select &None'))
        self.selectnone_button.setObjectName(_fromUtf8("selectnone_button"))
        self.selectallnone_layout.addWidget(self.selectnone_button)
        spacerItem1 = QtGui.QSpacerItem(40, 20, QtGui.QSizePolicy.Expanding, QtGui.QSizePolicy.Minimum)
        self.selectallnone_layout.addItem(spacerItem1)
        self.verticalLayout_3.addLayout(self.selectallnone_layout)
        self.gridLayout.addWidget(self.intro_changesets_splitter, 2, 0, 1, 2)
        self.main_tabs.addTab(self.edit_tab, _fromUtf8(""))
        self.preview_tab = QtGui.QWidget()
        self.preview_tab.setObjectName(_fromUtf8("preview_tab"))
        self.gridLayout_2 = QtGui.QGridLayout(self.preview_tab)
        self.gridLayout_2.setObjectName(_fromUtf8("gridLayout_2"))
        self.preview_edit = Qsci.QsciScintilla(self.preview_tab)
        self.preview_edit.setObjectName(_fromUtf8("preview_edit"))
        self.gridLayout_2.addWidget(self.preview_edit, 0, 0, 1, 1)
        self.main_tabs.addTab(self.preview_tab, _fromUtf8(""))
        self.verticalLayout_5.addWidget(self.main_tabs)
        self.dialogbuttons_layout = QtGui.QHBoxLayout()
        self.dialogbuttons_layout.setObjectName(_fromUtf8("dialogbuttons_layout"))
        self.settings_button = QtGui.QPushButton(EmailDialog)
        self.settings_button.setToolTip(_fromUtf8(""))
        self.settings_button.setText(_('&Settings'))
        self.settings_button.setDefault(False)
        self.settings_button.setObjectName(_fromUtf8("settings_button"))
        self.dialogbuttons_layout.addWidget(self.settings_button)
        spacerItem2 = QtGui.QSpacerItem(25, 19, QtGui.QSizePolicy.Expanding, QtGui.QSizePolicy.Minimum)
        self.dialogbuttons_layout.addItem(spacerItem2)
        self.send_button = QtGui.QPushButton(EmailDialog)
        self.send_button.setEnabled(False)
        self.send_button.setText(_('Send &Email'))
        self.send_button.setDefault(False)
        self.send_button.setObjectName(_fromUtf8("send_button"))
        self.dialogbuttons_layout.addWidget(self.send_button)
        self.close_button = QtGui.QPushButton(EmailDialog)
        self.close_button.setEnabled(True)
        self.close_button.setText(_('&Close'))
        self.close_button.setDefault(True)
        self.close_button.setObjectName(_fromUtf8("close_button"))
        self.dialogbuttons_layout.addWidget(self.close_button)
        self.verticalLayout_5.addLayout(self.dialogbuttons_layout)
        self.to_label.setBuddy(self.to_edit)
        self.cc_label.setBuddy(self.cc_edit)
        self.from_label.setBuddy(self.from_edit)
        self.inreplyto_label.setBuddy(self.inreplyto_edit)
        self.flag_label.setBuddy(self.flag_edit)
        self.subject_label.setBuddy(self.subject_edit)

        self.retranslateUi(EmailDialog)
        self.main_tabs.setCurrentIndex(0)
        QtCore.QObject.connect(self.writeintro_check, QtCore.SIGNAL(_fromUtf8("toggled(bool)")), self.intro_box.setVisible)
        QtCore.QObject.connect(self.send_button, QtCore.SIGNAL(_fromUtf8("clicked()")), EmailDialog.accept)
        QtCore.QObject.connect(self.close_button, QtCore.SIGNAL(_fromUtf8("clicked()")), EmailDialog.close)
        QtCore.QObject.connect(self.writeintro_check, QtCore.SIGNAL(_fromUtf8("toggled(bool)")), self.subject_edit.setFocus)
        QtCore.QMetaObject.connectSlotsByName(EmailDialog)
        EmailDialog.setTabOrder(self.main_tabs, self.to_edit)
        EmailDialog.setTabOrder(self.to_edit, self.cc_edit)
        EmailDialog.setTabOrder(self.cc_edit, self.from_edit)
        EmailDialog.setTabOrder(self.from_edit, self.inreplyto_edit)
        EmailDialog.setTabOrder(self.inreplyto_edit, self.flag_edit)
        EmailDialog.setTabOrder(self.flag_edit, self.hgpatch_radio)
        EmailDialog.setTabOrder(self.hgpatch_radio, self.gitpatch_radio)
        EmailDialog.setTabOrder(self.gitpatch_radio, self.plainpatch_radio)
        EmailDialog.setTabOrder(self.plainpatch_radio, self.bundle_radio)
        EmailDialog.setTabOrder(self.bundle_radio, self.attach_check)
        EmailDialog.setTabOrder(self.attach_check, self.inline_check)
        EmailDialog.setTabOrder(self.inline_check, self.diffstat_check)
        EmailDialog.setTabOrder(self.diffstat_check, self.writeintro_check)
        EmailDialog.setTabOrder(self.writeintro_check, self.subject_edit)
        EmailDialog.setTabOrder(self.subject_edit, self.body_edit)
        EmailDialog.setTabOrder(self.body_edit, self.changesets_view)
        EmailDialog.setTabOrder(self.changesets_view, self.send_button)
        EmailDialog.setTabOrder(self.send_button, self.preview_edit)
        EmailDialog.setTabOrder(self.preview_edit, self.settings_button)

    def retranslateUi(self, EmailDialog):
        self.main_tabs.setTabText(self.main_tabs.indexOf(self.edit_tab), _('Edit'))
        self.main_tabs.setTabText(self.main_tabs.indexOf(self.preview_tab), _('Preview'))

from PyQt4 import Qsci<|MERGE_RESOLUTION|>--- conflicted
+++ resolved
@@ -1,14 +1,9 @@
 # -*- coding: utf-8 -*-
 
-# Form implementation generated from reading ui file 'tortoisehg/hgqt/hgemail.ui'
+# Form implementation generated from reading ui file '/home/steve/tools/thg/tortoisehg/hgqt/hgemail.ui'
 #
-<<<<<<< HEAD
-# Created: Sun Nov 13 23:18:49 2011
-#      by: PyQt4 UI code generator 4.8.6
-=======
 # Created: Mon Jan  2 19:07:38 2012
 #      by: PyQt4 UI code generator 4.8.5
->>>>>>> c4f8c01a
 #
 # WARNING! All changes made in this file will be lost!
 
