# matching.py - Find similar (matching) revisions dialog for TortoiseHg
#
# Copyright 2012 Angel Ezquerra <angel.ezquerra@gmail.com>
#
# This software may be used and distributed according to the terms of the
# GNU General Public License version 2, incorporated herein by reference.

from mercurial import error

from tortoisehg.util import hglib
from tortoisehg.util.i18n import _
from tortoisehg.hgqt import csinfo, qtlib

from PyQt4.QtCore import *
from PyQt4.QtGui import *

class MatchDialog(QDialog):

    def __init__(self, repoagent, rev=None, parent=None):
        super(MatchDialog, self).__init__(parent)
        self.setWindowFlags(self.windowFlags() & \
                            ~Qt.WindowContextHelpButtonHint)

        self.revsetexpression = ''
        self._repoagent = repoagent

        # base layout box
        box = QVBoxLayout()
        box.setSpacing(6)

        ## main layout grid
        self.grid = QGridLayout()
        self.grid.setSpacing(6)
        self.grid.setColumnStretch(1, 1)
        box.addLayout(self.grid)

        ### matched revision combo
        self.rev_combo = combo = QComboBox()
        combo.setEditable(True)
<<<<<<< HEAD
=======
        combo.setMinimumContentsLength(30)  # cut long name
>>>>>>> 2811e218
        self.grid.addWidget(QLabel(_('Find revisions matching fields of:')),
                            0, 0)
        self.grid.addWidget(combo, 0, 1)

        if rev is None:
            rev = self.repo.dirstate.branch()
        else:
            rev = str(rev)
        combo.addItem(hglib.tounicode(rev))
        combo.setCurrentIndex(0)
        # make it easy to match the workding directory parent revision
        combo.addItem(hglib.tounicode('.'))

        tags = list(self.repo.tags()) + self.repo._bookmarks.keys()
        tags.sort(reverse=True)
        for tag in tags:
            combo.addItem(hglib.tounicode(tag))

        ### matched revision info
        self.rev_to_match_info_text = QLabel()
        self.rev_to_match_info_text.setVisible(False)
        style = csinfo.panelstyle(contents=('cset', 'branch', 'close', 'user',
               'dateage', 'parents', 'children', 'tags', 'graft', 'transplant',
               'p4', 'svn', 'converted'), selectable=True,
               expandable=True)
        factory = csinfo.factory(self.repo, style=style)
        self.rev_to_match_info = factory()
        self.rev_to_match_info.setSizePolicy(QSizePolicy.Preferred,
                                             QSizePolicy.Fixed)
        self.rev_to_match_info_lbl = QLabel(_('Revision to Match:'))
        self.grid.addWidget(self.rev_to_match_info_lbl, 1, 0,
                            Qt.AlignLeft | Qt.AlignTop)
        self.grid.addWidget(self.rev_to_match_info, 1, 1)
        self.grid.addWidget(self.rev_to_match_info_text, 1, 1)

        ### fields that will be matched
        self.optbox = QVBoxLayout()
        self.optbox.setSpacing(6)
        expander = qtlib.ExpanderLabel(_('Fields to match:'), False)
        expander.expanded.connect(self.show_options)
        row = self.grid.rowCount()
        self.grid.addWidget(expander, row, 0, Qt.AlignLeft | Qt.AlignTop)
        self.grid.addLayout(self.optbox, row, 1)

        self.summary_chk = QCheckBox(_('Summary (first description line)'))
        self.description_chk = QCheckBox(_('Description'))
        self.desc_btngroup = QButtonGroup()
        self.desc_btngroup.setExclusive(False)
        self.desc_btngroup.addButton(self.summary_chk)
        self.desc_btngroup.addButton(self.description_chk)
        self.desc_btngroup.buttonClicked.connect(
            self._selectSummaryOrDescription)

        self.author_chk = QCheckBox(_('Author'))
        self.date_chk = QCheckBox(_('Date'))
        self.files_chk = QCheckBox(_('Files'))
        self.diff_chk = QCheckBox(_('Diff contents'))
        self.substate_chk = QCheckBox(_('Subrepo states'))
        self.branch_chk = QCheckBox(_('Branch'))
        self.parents_chk = QCheckBox(_('Parents'))
        self.phase_chk = QCheckBox(_('Phase'))
        self._hideable_chks = (self.branch_chk, self.phase_chk,
                               self.parents_chk)

        self.optbox.addWidget(self.summary_chk)
        self.optbox.addWidget(self.description_chk)
        self.optbox.addWidget(self.author_chk)
        self.optbox.addWidget(self.date_chk)
        self.optbox.addWidget(self.files_chk)
        self.optbox.addWidget(self.diff_chk)
        self.optbox.addWidget(self.substate_chk)
        self.optbox.addWidget(self.branch_chk)
        self.optbox.addWidget(self.parents_chk)
        self.optbox.addWidget(self.phase_chk)

        s = QSettings()

        #### Persisted Options
        self.summary_chk.setChecked(s.value('matching/summary', False).toBool())
        self.description_chk.setChecked(
            s.value('matching/description', True).toBool())
        self.author_chk.setChecked(s.value('matching/author', True).toBool())
        self.branch_chk.setChecked(s.value('matching/branch', False).toBool())
        self.date_chk.setChecked(s.value('matching/date', True).toBool())
        self.files_chk.setChecked(s.value('matching/files', False).toBool())
        self.diff_chk.setChecked(s.value('matching/diff', False).toBool())
        self.parents_chk.setChecked(s.value('matching/parents', False).toBool())
        self.phase_chk.setChecked(s.value('matching/phase', False).toBool())
        self.substate_chk.setChecked(
            s.value('matching/substate', False).toBool())

        ## bottom buttons
        buttons = QDialogButtonBox()
        self.close_btn = buttons.addButton(QDialogButtonBox.Close)
        self.close_btn.clicked.connect(self.reject)
        self.close_btn.setAutoDefault(False)
        self.match_btn = buttons.addButton(_('&Match'),
                                            QDialogButtonBox.ActionRole)
        self.match_btn.clicked.connect(self.match)
        box.addWidget(buttons)

        # signal handlers
        self.rev_combo.editTextChanged.connect(self.update_info)

        # dialog setting
        self.setLayout(box)
<<<<<<< HEAD
        self.layout().setSizeConstraint(QLayout.SetFixedSize)
=======
        self.layout().setSizeConstraint(QLayout.SetMinAndMaxSize)
>>>>>>> 2811e218
        self.setWindowTitle(_('Find matches - %s') % repoagent.displayName())
        self.setWindowIcon(qtlib.geticon('hg-update'))

        # prepare to show
        self.update_info()
        if not self.match_btn.isEnabled():
            self.rev_combo.lineEdit().selectAll()  # need to change rev

        # expand options if a hidden one is checked
        hiddenOptionsChecked = self.hiddenSettingIsChecked()
        self.show_options(hiddenOptionsChecked)
        expander.set_expanded(hiddenOptionsChecked)

    ### Private Methods ###

    @property
    def repo(self):
        return self._repoagent.rawRepo()

    def hiddenSettingIsChecked(self):
        for chk in self._hideable_chks:
            if chk.isChecked():
                return True
        return False

    def saveSettings(self):
        s = QSettings()
        s.setValue('matching/summary', self.summary_chk.isChecked())
        s.setValue('matching/description', self.description_chk.isChecked())
        s.setValue('matching/author', self.author_chk.isChecked())
        s.setValue('matching/branch', self.branch_chk.isChecked())
        s.setValue('matching/date', self.date_chk.isChecked())
        s.setValue('matching/files', self.files_chk.isChecked())
        s.setValue('matching/diff', self.diff_chk.isChecked())
        s.setValue('matching/parents', self.parents_chk.isChecked())
        s.setValue('matching/phase', self.phase_chk.isChecked())
        s.setValue('matching/substate', self.substate_chk.isChecked())

    @pyqtSlot()
    def update_info(self):
        def set_csinfo_mode(mode):
            """Show the csinfo widget or the info text label"""
            # hide first, then show
            if mode:
                self.rev_to_match_info_text.setVisible(False)
                self.rev_to_match_info.setVisible(True)
            else:
                self.rev_to_match_info.setVisible(False)
                self.rev_to_match_info_text.setVisible(True)
        def csinfo_update(ctx):
            self.rev_to_match_info.update(ctx)
            set_csinfo_mode(True)
        def csinfo_set_text(text):
            self.rev_to_match_info_text.setText(text)
            set_csinfo_mode(False)

        self.rev_to_match_info_lbl.setText(_('Revision to Match:'))
        new_rev = hglib.fromunicode(self.rev_combo.currentText())
        if new_rev.lower() == 'null':
            self.match_btn.setEnabled(True)
            return
        try:
            csinfo_update(self.repo[new_rev])
            return
        except (error.LookupError, error.RepoLookupError, error.RepoError):
            pass

        # If we get this far, assume we are matching a revision set
        validrevset = False
        try:
            rset = self.repo.revs(new_rev)
            if len(rset) > 1:
                self.rev_to_match_info_lbl.setText(_('Revisions to Match:'))
                csinfo_set_text(_('Match any of <b><i>%d</i></b> revisions') \
                    % len(rset))
            else:
                self.rev_to_match_info_lbl.setText(_('Revision to Match:'))
                csinfo_update(rset[0])
            validrevset = True
        except (error.LookupError, error.RepoLookupError):
            csinfo_set_text(_('<b>Unknown revision!</b>'))
        except error.ParseError:
            csinfo_set_text(_('<b>Parse Error!</b>'))
        self.match_btn.setEnabled(validrevset)

    def match(self):
        self.saveSettings()
        fieldmap = {
            'summary': self.summary_chk,
            'description': self.description_chk,
            'author': self.author_chk,
            'branch': self.branch_chk,
            'date': self.date_chk,
            'files': self.files_chk,
            'diff': self.diff_chk,
            'parents': self.parents_chk,
            'phase': self.phase_chk,
            'substate': self.substate_chk,
        }
        fields = []
        for (field, chk) in fieldmap.items():
            if chk.isChecked():
                fields.append(field)

        rev = hglib.fromunicode(self.rev_combo.currentText())
        if fields:
            self.revsetexpression = ("matching(%s, '%s')"
                                     % (rev, ' '.join(fields)))
        else:
            self.revsetexpression = "matching(%s)" % rev
        self.accept()

    ### Signal Handlers ###

    def show_options(self, visible):
        for chk in self._hideable_chks:
            chk.setVisible(visible)

    @pyqtSlot(QAbstractButton)
    def _selectSummaryOrDescription(self, btn):
        # Uncheck all other buttons
        for b in self.desc_btngroup.buttons():
            if b is not btn:
                b.setChecked(False)<|MERGE_RESOLUTION|>--- conflicted
+++ resolved
@@ -37,10 +37,7 @@
         ### matched revision combo
         self.rev_combo = combo = QComboBox()
         combo.setEditable(True)
-<<<<<<< HEAD
-=======
         combo.setMinimumContentsLength(30)  # cut long name
->>>>>>> 2811e218
         self.grid.addWidget(QLabel(_('Find revisions matching fields of:')),
                             0, 0)
         self.grid.addWidget(combo, 0, 1)
@@ -147,11 +144,7 @@
 
         # dialog setting
         self.setLayout(box)
-<<<<<<< HEAD
-        self.layout().setSizeConstraint(QLayout.SetFixedSize)
-=======
         self.layout().setSizeConstraint(QLayout.SetMinAndMaxSize)
->>>>>>> 2811e218
         self.setWindowTitle(_('Find matches - %s') % repoagent.displayName())
         self.setWindowIcon(qtlib.geticon('hg-update'))
 
