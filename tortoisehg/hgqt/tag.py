# tag.py - Tag dialog for TortoiseHg
#
# Copyright 2010 Yuki KODAMA <endflow.net@gmail.com>
#
# This software may be used and distributed according to the terms of the
# GNU General Public License version 2, incorporated herein by reference.

from tortoisehg.util import hglib, i18n
from tortoisehg.util.i18n import _
from tortoisehg.hgqt import cmdcore, qtlib

from PyQt4.QtCore import *
from PyQt4.QtGui import *

keep = i18n.keepgettext()

class TagDialog(QDialog):

    def __init__(self, repoagent, tag='', rev='tip', parent=None, opts={}):
        super(TagDialog, self).__init__(parent)
        self.setWindowFlags(self.windowFlags() &
                            ~Qt.WindowContextHelpButtonHint)

        self._repoagent = repoagent
        self._cmdsession = cmdcore.nullCmdSession()
        self.setWindowTitle(_('Tag - %s') % repoagent.displayName())
        self.setWindowIcon(qtlib.geticon('hg-tag'))

        # base layout box
        base = QVBoxLayout()
        base.setSpacing(0)
        base.setContentsMargins(0, 0, 0, 0)
<<<<<<< HEAD
        base.setSizeConstraint(QLayout.SetFixedSize)
        self.setLayout(base)

        # main layout box
        box = QVBoxLayout()
        box.setSpacing(8)
        box.setContentsMargins(8, 8, 8, 8)
        self.layout().addLayout(box)

=======
        base.setSizeConstraint(QLayout.SetMinAndMaxSize)
        self.setLayout(base)

        formwidget = QWidget(self)
        formwidget.setSizePolicy(QSizePolicy.Expanding, QSizePolicy.Fixed)
>>>>>>> 2811e218
        form = QFormLayout(fieldGrowthPolicy=QFormLayout.AllNonFixedFieldsGrow)
        formwidget.setLayout(form)
        base.addWidget(formwidget)

        repo = repoagent.rawRepo()
        ctx = repo[rev]
        form.addRow(_('Revision:'), QLabel('%d (%s)' % (ctx.rev(), ctx)))
        self.rev = ctx.rev()

        ### tag combo
        self.tagCombo = QComboBox()
        self.tagCombo.setEditable(True)
        self.tagCombo.setEditText(hglib.tounicode(tag))
        self.tagCombo.setMinimumContentsLength(30)  # cut long name
        self.tagCombo.currentIndexChanged.connect(self.updateStates)
        self.tagCombo.editTextChanged.connect(self.updateStates)
        qtlib.allowCaseChangingInput(self.tagCombo)
        form.addRow(_('Tag:'), self.tagCombo)

        self.tagRevLabel = QLabel('')
        form.addRow(_('Tagged:'), self.tagRevLabel)

        ### options
        expander = qtlib.ExpanderLabel(_('Options'), False)
        expander.expanded.connect(self.show_options)
        optbox = QVBoxLayout()
        optbox.setSpacing(6)
        form.addRow(expander, optbox)

        hbox = QHBoxLayout()
        hbox.setSpacing(0)
        optbox.addLayout(hbox)

        self.localCheckBox = QCheckBox(_('Local tag'))
        self.localCheckBox.toggled.connect(self.updateStates)
        self.replaceCheckBox = QCheckBox(_('Replace existing tag (-f/--force)'))
        self.replaceCheckBox.toggled.connect(self.updateStates)
        optbox.addWidget(self.localCheckBox)
        optbox.addWidget(self.replaceCheckBox)

        self.englishCheckBox = QCheckBox(_('Use English commit message'))
        engmsg = repo.ui.configbool('tortoisehg', 'engmsg', False)
        self.englishCheckBox.setChecked(engmsg)
        optbox.addWidget(self.englishCheckBox)

        self.customCheckBox = QCheckBox(_('Use custom commit message:'))
        self.customCheckBox.toggled.connect(self.customMessageToggle)
        self.customTextLineEdit = QLineEdit()
        optbox.addWidget(self.customCheckBox)
        optbox.addWidget(self.customTextLineEdit)

        ## bottom buttons
        BB = QDialogButtonBox
        bbox = QDialogButtonBox(BB.Close)
        bbox.rejected.connect(self.reject)
        self.addBtn = bbox.addButton(_('&Add'), BB.ActionRole)
        self.removeBtn = bbox.addButton(_('&Remove'), BB.ActionRole)
        form.addRow(bbox)

        self.addBtn.clicked.connect(self.onAddTag)
        self.removeBtn.clicked.connect(self.onRemoveTag)

        ## horizontal separator
        self.sep = QFrame()
        self.sep.setFrameShadow(QFrame.Sunken)
        self.sep.setFrameShape(QFrame.HLine)
        base.addWidget(self.sep)

        ## status line
        self.status = qtlib.StatusLabel()
        self.status.setContentsMargins(4, 2, 4, 4)
        base.addWidget(self.status)
        self._finishmsg = None

        repoagent.repositoryChanged.connect(self.refresh)
        self.customTextLineEdit.setDisabled(True)
        self.replaceCheckBox.setChecked(bool(opts.get('force')))
        self.localCheckBox.setChecked(bool(opts.get('local')))
        if not opts.get('local') and opts.get('message'):
            msg = hglib.tounicode(opts['message'])
            self.customCheckBox.setChecked(True)
            self.customTextLineEdit.setText(msg)
        self.clear_status()
        self.show_options(False)
        self.tagCombo.setFocus()
        self.refresh()

    @property
    def repo(self):
        return self._repoagent.rawRepo()

    @pyqtSlot()
    def refresh(self):
        """ update display on dialog with recent repo data """
        cur = self.tagCombo.currentText()

        tags = list(self.repo.tags())
        tags.sort(reverse=True)
        self.tagCombo.clear()
        for tag in tags:
            if tag in ('tip', 'qbase', 'qtip', 'qparent'):
                continue
            self.tagCombo.addItem(hglib.tounicode(tag))
        if cur:
            self.tagCombo.setEditText(cur)
        else:
            self.tagCombo.clearEditText()
            self.updateStates()

    @pyqtSlot()
    def updateStates(self):
        """ update bottom button sensitives based on rev and tag """
        tagu = self.tagCombo.currentText()
        tag = hglib.fromunicode(tagu)

        # check tag existence
        if tag:
            exists = tag in self.repo.tags()
            if exists:
                tagtype = self.repo.tagtype(tag)
                islocal = 'local' == tagtype
                try:
                    ctx = self.repo[self.repo.tags()[tag]]
                    trev = ctx.rev()
                    thash = str(ctx)
                except:
                    trev, thash, local = 0, '????????', ''
                self.localCheckBox.setChecked(islocal)
                self.localCheckBox.setEnabled(False)
                local = islocal and _('local') or ''
                self.tagRevLabel.setText('%d (%s) %s' % (trev, thash, local))
                samerev = trev == self.rev
            else:
                islocal = self.localCheckBox.isChecked()
                self.localCheckBox.setEnabled(True)
                self.tagRevLabel.clear()

            force = self.replaceCheckBox.isChecked()
            custom = self.customCheckBox.isChecked()
            self.addBtn.setEnabled(not exists or (force and not samerev))
            if exists and not samerev:
                self.addBtn.setText(_('Move'))
            else:
                self.addBtn.setText(_('Add'))
            self.removeBtn.setEnabled(exists)
            self.englishCheckBox.setEnabled(not islocal)
            self.customCheckBox.setEnabled(not islocal)
            self.customTextLineEdit.setEnabled(not islocal and custom)
        else:
            self.addBtn.setEnabled(False)
            self.removeBtn.setEnabled(False)
            self.localCheckBox.setEnabled(False)
            self.englishCheckBox.setEnabled(False)
            self.customCheckBox.setEnabled(False)
            self.customTextLineEdit.setEnabled(False)
            self.tagRevLabel.clear()

    def customMessageToggle(self, checked):
        self.customTextLineEdit.setEnabled(checked)
        if checked:
            self.customTextLineEdit.setFocus()

    def show_options(self, visible):
        self.localCheckBox.setVisible(visible)
        self.replaceCheckBox.setVisible(visible)
        self.englishCheckBox.setVisible(visible)
        self.customCheckBox.setVisible(visible)
        self.customTextLineEdit.setVisible(visible)

    def set_status(self, text, icon):
        self.status.setVisible(True)
        self.sep.setVisible(True)
        self.status.set_status(text, icon)

    def clear_status(self):
        self.status.setHidden(True)
        self.sep.setHidden(True)

    def _runTag(self, tagname, **opts):
        if not self._cmdsession.isFinished():
            self.set_status(_('Repository command still running'), False)
            return

        self._finishmsg = opts.pop('finishmsg')
        cmdline = hglib.buildcmdargs('tag', tagname, **opts)
        self._cmdsession = sess = self._repoagent.runCommand(cmdline, self)
        sess.commandFinished.connect(self._onTagFinished)

    @pyqtSlot(int)
    def _onTagFinished(self, ret):
        if ret == 0:
            self.set_status(self._finishmsg, True)
        else:
            self.set_status(self._cmdsession.errorString(), False)

    def onAddTag(self):
        tagu = self.tagCombo.currentText()
        tag = hglib.fromunicode(tagu)
        local = self.localCheckBox.isChecked()
        force = self.replaceCheckBox.isChecked()
        english = self.englishCheckBox.isChecked()
        if self.customCheckBox.isChecked() and not local:
            message = self.customTextLineEdit.text()
        else:
            message = None

        exists = tag in self.repo.tags()
        if not local:
            if not message:
                ctx = self.repo[self.rev]
                if exists:
                    origctx = self.repo[self.repo.tags()[tag]]
                    msgset = keep._('Moved tag %s to changeset %s'
                                    ' (from changeset %s)')
                    message = ((english and msgset['id'] or msgset['str'])
                               % (tagu, str(ctx), str(origctx)))
                else:
                    msgset = keep._('Added tag %s for changeset %s')
                    message = ((english and msgset['id'] or msgset['str'])
                               % (tagu, str(ctx)))

        if exists:
            finishmsg = _("Tag '%s' has been moved") % tagu
        else:
            finishmsg = _("Tag '%s' has been added") % tagu

        user = qtlib.getCurrentUsername(self, self.repo)
        if not user:
            return
        self._runTag(tagu, rev=self.rev, user=hglib.tounicode(user),
                     local=local, force=force, message=message,
                     finishmsg=finishmsg)

    def onRemoveTag(self):
        tagu = self.tagCombo.currentText()
        local = self.localCheckBox.isChecked()
        force = self.replaceCheckBox.isChecked()
        english = self.englishCheckBox.isChecked()
        if self.customCheckBox.isChecked() and not local:
            message = self.customTextLineEdit.text()
        else:
            message = None

        if not local:
            if not message:
                msgset = keep._('Removed tag %s')
                message = (english and msgset['id'] or msgset['str']) % tagu

        finishmsg = _("Tag '%s' has been removed") % tagu
        self._runTag(tagu, remove=True,
                     local=local, force=force, message=message,
                     finishmsg=finishmsg)

    def reject(self):
        if not self._cmdsession.isFinished():
            self.set_status(_('Repository command still running'), False)
            return

        super(TagDialog, self).reject()<|MERGE_RESOLUTION|>--- conflicted
+++ resolved
@@ -30,23 +30,11 @@
         base = QVBoxLayout()
         base.setSpacing(0)
         base.setContentsMargins(0, 0, 0, 0)
-<<<<<<< HEAD
-        base.setSizeConstraint(QLayout.SetFixedSize)
-        self.setLayout(base)
-
-        # main layout box
-        box = QVBoxLayout()
-        box.setSpacing(8)
-        box.setContentsMargins(8, 8, 8, 8)
-        self.layout().addLayout(box)
-
-=======
         base.setSizeConstraint(QLayout.SetMinAndMaxSize)
         self.setLayout(base)
 
         formwidget = QWidget(self)
         formwidget.setSizePolicy(QSizePolicy.Expanding, QSizePolicy.Fixed)
->>>>>>> 2811e218
         form = QFormLayout(fieldGrowthPolicy=QFormLayout.AllNonFixedFieldsGrow)
         formwidget.setLayout(form)
         base.addWidget(formwidget)
