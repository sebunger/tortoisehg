# Copyright (c) 2009-2010 LOGILAB S.A. (Paris, FRANCE).
# http://www.logilab.fr/ -- mailto:contact@logilab.fr
# Copyright 2010 Steve Borho <steve@borho.org>
#
# This program is free software; you can redistribute it and/or modify it under
# the terms of the GNU General Public License as published by the Free Software
# Foundation; either version 2 of the License, or (at your option) any later
# version.
#
# This program is distributed in the hope that it will be useful, but WITHOUT
# ANY WARRANTY; without even the implied warranty of MERCHANTABILITY or FITNESS
# FOR A PARTICULAR PURPOSE. See the GNU General Public License for more details.
#
# You should have received a copy of the GNU General Public License along with
# this program; if not, write to the Free Software Foundation, Inc.,
# 51 Franklin Street, Fifth Floor, Boston, MA 02110-1301 USA.

from math import sin, cos, pi

from mercurial import error

from tortoisehg.util import hglib
from tortoisehg.util.i18n import _
from tortoisehg.hgqt import graph, qtlib, repomodel

from PyQt4.QtCore import *
from PyQt4.QtGui import *

class HgRepoView(QTreeView):

    revisionSelected = pyqtSignal(object)
    revisionActivated = pyqtSignal(object)
    menuRequested = pyqtSignal(QPoint, object)
    showMessage = pyqtSignal(unicode)
    columnsVisibilityChanged = pyqtSignal()

    def __init__(self, repoagent, cfgname, colselect, parent=None):
        QTreeView.__init__(self, parent)
        self._repoagent = repoagent
        self.current_rev = -1
        self.resized = False
        self.cfgname = cfgname
        self.colselect = colselect

        header = self.header()
        header.setClickable(False)
        header.setMovable(True)
        header.setDefaultAlignment(Qt.AlignLeft)
        header.setHighlightSections(False)
        header.setContextMenuPolicy(Qt.CustomContextMenu)
        header.customContextMenuRequested.connect(self.headerMenuRequest)
        header.sectionMoved.connect(self.columnsVisibilityChanged)
        header.sectionMoved.connect(self._saveColumnSettings)

        self.createActions()
        self.setItemDelegateForColumn(repomodel.GraphColumn,
                                      GraphDelegate(self))
        self.setItemDelegateForColumn(repomodel.DescColumn,
                                      LabeledDelegate(self))
        self.setItemDelegateForColumn(repomodel.ChangesColumn,
                                      LabeledDelegate(self, margin=0))

        self.setAcceptDrops(True)
        if PYQT_VERSION >= 0x40700:
            self.setDefaultDropAction(Qt.MoveAction)
        self.setDragEnabled(True)
        self.setDropIndicatorShown(True)
        self.setDragDropMode(QAbstractItemView.InternalMove)

        self.setAllColumnsShowFocus(True)
        self.setItemsExpandable(False)
        self.setRootIsDecorated(False)
        self.setUniformRowHeights(True)

        self.setStyle(HgRepoViewStyle(self.style()))
        self._paletteswitcher = qtlib.PaletteSwitcher(self)

        self.setSelectionMode(QAbstractItemView.ExtendedSelection)

        self.doubleClicked.connect(self.revActivated)
        self.clicked.connect(self.revClicked)

    @property
    def repo(self):
        return self._repoagent.rawRepo()

    def mousePressEvent(self, event):
        index = self.indexAt(event.pos())
        if not index.isValid():
            return
        if event.button() == Qt.MidButton:
            self.gotoAncestor(index)
            return
        QTreeView.mousePressEvent(self, event)

    def contextMenuEvent(self, event):
        self.menuRequested.emit(event.globalPos(), self.selectedRevisions())

    def createActions(self):
        menu = QMenu(self)
        act = QAction(_('C&hoose Log Columns...'), self)
        act.triggered.connect(self.setHistoryColumns)
        menu.addAction(act)
        self.headermenu = menu

    @pyqtSlot(QPoint)
    def headerMenuRequest(self, point):
        self.headermenu.exec_(self.header().mapToGlobal(point))

    def setHistoryColumns(self):
        dlg = ColumnSelectDialog(self.colselect[1],
                                 self.model(), self.visibleColumns())
        if dlg.exec_() == QDialog.Accepted:
            self.setVisibleColumns(dlg.selectedColumns())
            self.resizeColumns()
            self._saveColumnSettings()  # for new repository tab

    def _loadColumnSettings(self):
        model = self.model()
        s = QSettings()
        s.beginGroup(self.colselect[0])
        cols = s.value('columns').toStringList()
        cols = [str(col) for col in cols]
        # Fixup older names for columns
        if 'Log' in cols:
            cols[cols.index('Log')] = 'Description'
            s.setValue('columns', cols)
        if 'ID' in cols:
            cols[cols.index('ID')] = 'Rev'
            s.setValue('columns', cols)
        s.endGroup()
        allcolumns = repomodel.ALLCOLUMNS[:model.columnCount()]
        validcols = [col for col in cols if col in allcolumns]
        if not validcols:
            validcols = model._defaultcolumns
        self.setVisibleColumns(validcols)

    @pyqtSlot()
    def _saveColumnSettings(self):
        s = QSettings()
        s.beginGroup(self.colselect[0])
        s.setValue('columns', self.visibleColumns())
        s.endGroup()

    def visibleColumns(self):
        hh = self.header()
        return [repomodel.ALLCOLUMNS[hh.logicalIndex(visualindex)]
                for visualindex in xrange(hh.count() - hh.hiddenSectionCount())]

    def setVisibleColumns(self, visiblecols):
        if not self.model() or visiblecols == self.visibleColumns():
            return
        hh = self.header()
        hh.sectionMoved.disconnect(self.columnsVisibilityChanged)
        allcolumns = repomodel.ALLCOLUMNS[:self.model().columnCount()]
        for logicalindex, colname in enumerate(allcolumns):
            hh.setSectionHidden(logicalindex, colname not in visiblecols)
        for newvisualindex, colname in enumerate(visiblecols):
            logicalindex = allcolumns.index(colname)
            hh.moveSection(hh.visualIndex(logicalindex), newvisualindex)
        hh.sectionMoved.connect(self.columnsVisibilityChanged)
        self.columnsVisibilityChanged.emit()

    def setModel(self, model):
        oldmodel = self.model()
        QTreeView.setModel(self, model)
        if type(oldmodel) is not type(model):
            # logical columns are vary by model class
            self._loadColumnSettings()
        #Check if the font contains the glyph needed by the model
        if not QFontMetrics(self.font()).inFont(QString(u'\u2605').at(0)):
            model.unicodestar = False
        if not QFontMetrics(self.font()).inFont(QString(u'\u2327').at(0)):
            model.unicodexinabox = False
        self.selectionModel().currentRowChanged.connect(self.onRowChange)
        self._rev_history = []
        self._rev_pos = -1
        self._in_history = False

    @pyqtSlot()
    def resizeColumns(self):
        if not self.model():
            return
        hh = self.header()
        hh.setStretchLastSection(False)
        self._resizeColumns()
        hh.setStretchLastSection(True)
        self.resized = True

    def _resizeColumns(self):
        # _resizeColumns misbehaves if called with last section streched
        hh = self.header()
        model = self.model()
        fontm = QFontMetrics(self.font())
<<<<<<< HEAD

        key = '%s/column_widths/%s' % (self.cfgname,
                                       hglib.shortrepoid(self.repo))
        col_widths = [int(w) for w in QSettings().value(key).toStringList()]

=======

        key = '%s/column_widths/%s' % (self.cfgname,
                                       hglib.shortrepoid(self.repo))
        try:
            col_widths = [int(w) for w in QSettings().value(key).toStringList()]
        except ValueError:
            col_widths = []

>>>>>>> 2811e218
        for c in range(model.columnCount()):
            if hh.isSectionHidden(c):
                continue
            if c < len(col_widths) and col_widths[c] > 0:
                w = col_widths[c]
            else:
                w = model.maxWidthValueForColumn(c)

            if isinstance(w, int):
                pass
            elif w is not None:
                w = fontm.width(hglib.tounicode(str(w)) + 'w')
            else:
                w = super(HgRepoView, self).sizeHintForColumn(c)
            self.setColumnWidth(c, w)

    def revFromindex(self, index):
        if not index.isValid():
            return
        model = self.model()
        if model and model.graph:
            row = index.row()
            gnode = model.graph[row]
            return gnode.rev

    def context(self, rev):
        return self.repo.changectx(rev)

    def revClicked(self, index):
        rev = self.revFromindex(index)
        if rev is not None:
            clip = QApplication.clipboard()
            clip.setText(str(self.repo[rev]), QClipboard.Selection)

    def revActivated(self, index):
        rev = self.revFromindex(index)
        if rev is not None:
            self.revisionActivated.emit(rev)

    def onRowChange(self, index, index_from):
        rev = self.revFromindex(index)
        if self.current_rev != rev and not self._in_history:
            del self._rev_history[self._rev_pos+1:]
            self._rev_history.append(rev)
            self._rev_pos = len(self._rev_history)-1
        self._in_history = False
        self.current_rev = rev
        self.revisionSelected.emit(rev)

    def selectedRevisions(self):
        """Return the list of selected revisions"""
        selmodel = self.selectionModel()
        return [self.revFromindex(i) for i in selmodel.selectedRows()]

    def gotoAncestor(self, index):
        rev = self.revFromindex(index)
        if rev is None or self.current_rev is None:
            return
        ctx = self.context(self.current_rev)
        ctx2 = self.context(rev)
        if ctx.thgmqunappliedpatch() or ctx2.thgmqunappliedpatch():
            return
        ancestor = ctx.ancestor(ctx2)
        self.showMessage.emit(_("Goto ancestor of %s and %s") % (
                                ctx.rev(), ctx2.rev()))
        self.goto(ancestor.rev())

    def canGoBack(self):
        return bool(self._rev_history and self._rev_pos > 0)

    def canGoForward(self):
        return bool(self._rev_history
                    and self._rev_pos < len(self._rev_history) - 1)

    def back(self):
        if self.canGoBack():
            self._rev_pos -= 1
            idx = self.model().indexFromRev(self._rev_history[self._rev_pos])
            if idx.isValid():
                self._in_history = True
                self.setCurrentIndex(idx)

    def forward(self):
        if self.canGoForward():
            self._rev_pos += 1
            idx = self.model().indexFromRev(self._rev_history[self._rev_pos])
            if idx.isValid():
                self._in_history = True
                self.setCurrentIndex(idx)

    def goto(self, rev):
        """
        Select revision 'rev' (can be anything understood by repo.changectx())
        """
        if isinstance(rev, (unicode, QString)):
            rev = hglib.fromunicode(rev)
        try:
            rev = self.repo.changectx(rev).rev()
        except error.RepoError:
            self.showMessage.emit(_("Can't find revision '%s'")
                                  % hglib.tounicode(str(rev)))
        except LookupError, e:
            self.showMessage.emit(hglib.tounicode(str(e)))
        else:
            idx = self.model().indexFromRev(rev)
            if idx.isValid():
                flags = (QItemSelectionModel.ClearAndSelect
                         | QItemSelectionModel.Rows)
                self.selectionModel().setCurrentIndex(idx, flags)
                self.scrollTo(idx)

    def saveSettings(self, s = None):
        if not s:
            s = QSettings()

        col_widths = []
        for c in range(self.model().columnCount()):
            col_widths.append(self.columnWidth(c))

        try:
            key = '%s/column_widths/%s' % (self.cfgname,
                                           hglib.shortrepoid(self.repo))
            s.setValue(key, col_widths)
        except EnvironmentError:
            pass

        self._saveColumnSettings()

    def resizeEvent(self, e):
        # re-size columns the smart way: the column holding Description
        # is re-sized according to the total widget size.
        if self.resized and e.oldSize().width() != e.size().width():
            model = self.model()
            total_width = stretch_col = 0

            for c in range(model.columnCount()):
                if c == repomodel.DescColumn:
                    #save the description column
                    stretch_col = c
                else:
                    #total the other widths
                    total_width += self.columnWidth(c)

            width = max(self.viewport().width() - total_width, 100)
            self.setColumnWidth(stretch_col, width)

        super(HgRepoView, self).resizeEvent(e)

    def enablefilterpalette(self, enable):
        self._paletteswitcher.enablefilterpalette(enable)

class HgRepoViewStyle(QStyle):
    "Override a style's drawPrimitive method to customize the drop indicator"
    def __init__(self, style):
        style.__class__.__init__(self)
        self._style = style
    def drawPrimitive(self, element, option, painter, widget=None):
        if element == QStyle.PE_IndicatorItemViewItemDrop:
            # Drop indicators should be painted using the full viewport width
            if option.rect.height() != 0:
                vp = widget.viewport().rect()
                painter.drawRect(vp.x(), option.rect.y(),
                                 vp.width() - 1, 0.5)
        else:
            self._style.drawPrimitive(element, option, painter, widget)
    # Delegate all other methods overridden by QProxyStyle to the base class
    def drawComplexControl(self, *args):
        return self._style.drawComplexControl(*args)
    def drawControl(self, *args):
        return self._style.drawControl(*args)
    def drawItemPixmap(self, *args):
        return self._style.drawItemPixmap(*args)
    def drawItemText(self, *args):
        return self._style.drawItemText(*args)
    def generatedIconPixmap(self, *args):
        return self._style.generatedIconPixmap(*args)
    def hitTestComplexControl(self, *args):
        return self._style.hitTestComplexControl(*args)
    def itemPixmapRect(self, *args):
        return self._style.itemPixmapRect(*args)
    def itemTextRect(self, *args):
        return self._style.itemTextRect(*args)
    def pixelMetric(self, *args):
        return self._style.pixelMetric(*args)
    def polish(self, *args):
        return self._style.polish(*args)
    def sizeFromContents(self, *args):
        return self._style.sizeFromContents(*args)
    def standardPalette(self):
        return self._style.standardPalette()
    def standardPixmap(self, *args):
        return self._style.standardPixmap(*args)
    def styleHint(self, *args):
        return self._style.styleHint(*args)
    def subControlRect(self, *args):
        return self._style.subControlRect(*args)
    def subElementRect(self, *args):
        return self._style.subElementRect(*args)
    def unpolish(self, *args):
        return self._style.unpolish(*args)
    def event(self, *args):
        return self._style.event(*args)
    def layoutSpacingImplementation(self, *args):
        return self._style.layoutSpacingImplementation(*args)
    def standardIconImplementation(self, *args):
        return self._style.standardIconImplementation(*args)


def get_style(line_type, active):
    if line_type == graph.LINE_TYPE_GRAFT:
        return Qt.DashLine
    if line_type == graph.LINE_TYPE_OBSOLETE:
        return Qt.DotLine
    return Qt.SolidLine

def get_width(line_type, active):
    if line_type >= graph.LINE_TYPE_FAMILY or not active:
        return 1
    return 2

def _edge_color(edge, active):
    if not active or edge.linktype == graph.LINE_TYPE_FAMILY:
        return "gray"
    else:
        colors = repomodel.COLORS
        return colors[edge.color % len(colors)]


class GraphDelegate(QStyledItemDelegate):

    def __init__(self, parent=None):
        super(GraphDelegate, self).__init__(parent)
        self._rowheight = 16  # updated to the actual height on paint()

    def _col2x(self, col):
        maxradius = max(self._rowheight / 2, 1)
        return maxradius * (col + 1)

    def _colcount(self, width):
        maxradius = max(self._rowheight / 2, 1)
        return (width + maxradius - 1) // maxradius

    def _dotradius(self):
        return 0.4 * self._rowheight

    def paint(self, painter, option, index):
        QStyledItemDelegate.paint(self, painter, option, index)
        # update to the actual height that should be the same for all rows
        self._rowheight = option.rect.height()
        visibleend = self._colcount(option.rect.width())
        gnode = index.data(repomodel.GraphNodeRole).toPyObject()
        painter.save()
        try:
            painter.setClipRect(option.rect)
            painter.setRenderHint(QPainter.Antialiasing)
            painter.translate(option.rect.topLeft())
            self._drawEdges(painter, index, gnode, visibleend)
            if gnode.x < visibleend:
                self._drawNode(painter, index, gnode)
        finally:
            painter.restore()

    def _drawEdges(self, painter, index, gnode, visibleend):
        h = self._rowheight
        dot_y = h / 2

        def isactive(e):
            m = index.model()
            return m.isActiveRev(e.startrev) and m.isActiveRev(e.endrev)
        def lineimportance(pe):
            return isactive(pe[1]), pe[1].importance

        for y1, y4, lines in ((dot_y, dot_y + h, gnode.bottomlines),
                              (dot_y - h, dot_y, gnode.toplines)):
            y2 = y1 + 1 * (y4 - y1)/4
            ymid = (y1 + y4)/2
            y3 = y1 + 3 * (y4 - y1)/4

            # omit invisible lines
            lines = [((start, end), e) for (start, end), e in lines
                     if start < visibleend or end < visibleend]
            # remove hidden lines that can be partly visible due to antialiasing
            lines = dict(sorted(lines, key=lineimportance)).items()
            # still necessary to sort by importance because lines can partially
            # overlap near contact point
            lines.sort(key=lineimportance)

            for (start, end), e in lines:
                active = isactive(e)
                lpen = QPen(QColor(_edge_color(e, active)))
                lpen.setStyle(get_style(e.linktype, active))
                lpen.setWidth(get_width(e.linktype, active))
                painter.setPen(lpen)
                x1 = self._col2x(start)
                x2 = self._col2x(end)
                if x1 == x2:
                    painter.drawLine(x1, y1, x2, y4)
                else:
                    path = QPainterPath()
                    path.moveTo(x1, y1)
                    path.cubicTo(x1, y2,
                                 x1, y2,
                                 (x1 + x2) / 2, ymid)
                    path.cubicTo(x2, y3,
                                 x2, y3,
                                 x2, y4)
                    painter.drawPath(path)

    def _drawNode(self, painter, index, gnode):
        m = index.model()
        if not m.isActiveRev(gnode.rev):
            dot_color = QColor("gray")
            radius = self._dotradius() * 0.8
        else:
            dot_color = QBrush(index.data(Qt.ForegroundRole)).color()
            radius = self._dotradius()
        dotcolor = dot_color.lighter()
        pencolor = dot_color.darker()
        truewhite = QColor("white")
        white = QColor("white")
        fillcolor = gnode.rev is None and white or dotcolor

        pen = QPen(pencolor)
        pen.setWidthF(1.5)
        painter.setPen(pen)

        centre_x = self._col2x(gnode.x)
        centre_y = self._rowheight / 2

        def circle(r):
            rect = QRectF(centre_x - r,
                          centre_y - r,
                          2 * r, 2 * r)
            painter.drawEllipse(rect)

        def closesymbol(s):
            rect_ = QRectF(centre_x - 1.5 * s, centre_y - 0.5 * s, 3 * s, s)
            painter.drawRect(rect_)

        def polygon(r, sides, shift=0):
            """draw a regular poligon, pointing upward"""
            phaseincr = (2 * pi / sides)
            phaseshift = phaseincr * shift
            phases = [phaseshift + phaseincr * n for n in range(sides)]
            points = [QPointF(centre_x + r * -sin(p), centre_y + r * -cos(p))
                      for p in phases]
            points.append(points[-1])
            poly = QPolygonF(points)
            painter.drawPolygon(poly)

        def diamond(r):
            poly = QPolygonF([QPointF(centre_x - r, centre_y),
                              QPointF(centre_x, centre_y - r),
                              QPointF(centre_x + r, centre_y),
                              QPointF(centre_x, centre_y + r),
                              QPointF(centre_x - r, centre_y),])
            painter.drawPolygon(poly)

        def square(r):
            rect = QRectF(centre_x - r,
                          centre_y - r,
                          2 * r, 2 * r)
            painter.drawRect(rect)

        if gnode.shape == graph.NODE_SHAPE_APPLIEDPATCH:
            symbolsize = radius / 1.5
            symbol = diamond
        elif gnode.shape == graph.NODE_SHAPE_UNAPPLIEDPATCH:
            symbolsize = radius / 1.5
            fillcolor = QColor('#dddddd')
            painter.setPen(fillcolor)
            symbol = diamond
        elif gnode.shape == graph.NODE_SHAPE_CLOSEDBRANCH:
            symbolsize = 0.5 * radius
            symbol = closesymbol
        elif gnode.shape == graph.NODE_SHAPE_REVISION_SECRET:
            symbolsize = 0.45 * radius
            symbol = square
        elif gnode.shape == graph.NODE_SHAPE_REVISION_DRAFT:
            symbolsize = 0.57 * radius
            symbol = lambda size: polygon(size, 5)
        else:
            symbolsize = 0.5 * radius
            symbol = circle

        if gnode.faded:
            painter.setBrush(truewhite)
            painter.setPen(truewhite)
            white.setAlpha(64)
            fillcolor.setAlpha(64)
            symbol(symbolsize)
            pencolor.setAlpha(64)
            pen.setColor(pencolor)
            painter.setPen(pen)
        if gnode.wdparent and gnode.shape != graph.NODE_SHAPE_CLOSEDBRANCH:
            painter.setBrush(white)
            symbol(2 * 0.9 * symbolsize)
        painter.setBrush(fillcolor)
        symbol(symbolsize)

    def sizeHint(self, option, index):
        size = super(GraphDelegate, self).sizeHint(option, index)
        gnode = index.data(repomodel.GraphNodeRole).toPyObject()
        if gnode:
            # return width for current height assuming that row height
            # is calculated first (mimic width-for-height policy)
            return QSize(self._col2x(gnode.cols), max(size.height(), 16))
        else:
            return size


class _LabelsLayout(object):
    """Lay out and render text labels"""

    def __init__(self, labels, font, margin=2):
        self._labels = labels
        self._margin = margin
        if font.bold():
            # cancel bold of working-directory row
            font = QFont(font)
            font.setBold(False)
        self._font = font
        fm = QFontMetrics(font)
        self._twidths = [fm.width(t) for t, _s in labels]
        self._th = fm.height()
        self._padw = 2
        self._padh = 1  # may overwrite horizontal frame to fit row

    def width(self):
        space = 2 * self._padw + self._margin
        return sum(self._twidths) + len(self._labels) * space - self._margin

    def height(self):
        return self._th + 2 * self._padh

    def draw(self, painter, pos):
        painter.save()
        try:
            painter.translate(pos)
            self._drawLabels(painter)
        finally:
            painter.restore()

    def _drawLabels(self, painter):
        th = self._th
        padw = self._padw
        padh = self._padh

        painter.setFont(self._font)
        x = 0
        for (text, style), tw in zip(self._labels, self._twidths):
            lw = tw + 2 * padw
            lh = th + 2 * padh
            # draw bevel, background and text in order
            bg = qtlib.getbgcoloreffect(style)
            painter.fillRect(x, 0, lw, lh, bg.darker(110))
            painter.fillRect(x + 1, 1, lw - 2, lh - 2, bg.lighter(110))
            painter.fillRect(x + 2, 2, lw - 4, lh - 4, bg)
            painter.setPen(qtlib.gettextcoloreffect(style))
            painter.drawText(x + padw, padh, tw, th, 0, text)
            x += lw + self._margin


class LabeledDelegate(QStyledItemDelegate):
    """Render text labels in place of icon/pixmap decoration"""

    def __init__(self, parent=None, margin=2):
        super(LabeledDelegate, self).__init__(parent)
        self._margin = margin

    def _makeLabelsLayout(self, labels, option):
        return _LabelsLayout(labels, option.font, self._margin)

    def initStyleOption(self, option, index):
        super(LabeledDelegate, self).initStyleOption(option, index)
        labels = index.data(repomodel.LabelsRole).toPyObject()
        if not labels:
            return
        lay = self._makeLabelsLayout(labels, option)
        option.decorationSize = QSize(lay.width(), lay.height())
        if isinstance(option, QStyleOptionViewItemV2):
            option.features |= QStyleOptionViewItemV2.HasDecoration

    def paint(self, painter, option, index):
        super(LabeledDelegate, self).paint(painter, option, index)
        labels = index.data(repomodel.LabelsRole).toPyObject()
        if not labels:
            return

        option = QStyleOptionViewItemV4(option)
        self.initStyleOption(option, index)
        if option.widget:
            style = option.widget.style()
        else:
            style = QApplication.style()
        rect = style.subElementRect(QStyle.SE_ItemViewItemDecoration, option,
                                    option.widget)

        # for maximum readability, use vivid color regardless of option.state
        lay = self._makeLabelsLayout(labels, option)
        painter.save()
        try:
            painter.setClipRect(option.rect)
            lay.draw(painter, rect.topLeft())
        finally:
            painter.restore()

    def sizeHint(self, option, index):
        size = super(LabeledDelegate, self).sizeHint(option, index)
        # give additional margins for each row (even if it has no labels
        # because uniformRowHeights is enabled)
        option = QStyleOptionViewItemV4(option)
        self.initStyleOption(option, index)
        lay = self._makeLabelsLayout([], option)
        return QSize(size.width(), max(size.height(), lay.height() + 2))


class ColumnSelectDialog(QDialog):
    def __init__(self, name, model, curcolumns, parent=None):
        QDialog.__init__(self, parent)
        all = repomodel.ALLCOLUMNS[:model.columnCount()]
        colnames = dict(repomodel.COLUMNHEADERS)

        self.setWindowTitle(name)
        self.setWindowFlags(self.windowFlags() & \
                            ~Qt.WindowContextHelpButtonHint)
        self.setMinimumSize(250, 265)

        disabled = [c for c in all if c not in curcolumns]

        layout = QVBoxLayout()
        layout.setContentsMargins(5, 5, 5, 5)
        self.setLayout(layout)

        list = QListWidget()
        # enabled cols are listed in sorted order, disabled are listed last
        for c in curcolumns + disabled:
            item = QListWidgetItem(colnames[c])
            item.columnid = c
            item.setFlags(Qt.ItemIsSelectable |
                          Qt.ItemIsEnabled |
                          Qt.ItemIsDragEnabled |
                          Qt.ItemIsUserCheckable)
            if c in curcolumns:
                item.setCheckState(Qt.Checked)
            else:
                item.setCheckState(Qt.Unchecked)
            list.addItem(item)
        list.setDragDropMode(QListView.InternalMove)
        layout.addWidget(list)
        self.list = list

        layout.addWidget(QLabel(_('Drag to change order')))

        # dialog buttons
        BB = QDialogButtonBox
        bb = QDialogButtonBox(BB.Ok|BB.Cancel)
        bb.accepted.connect(self.accept)
        bb.rejected.connect(self.reject)
        layout.addWidget(bb)

    def selectedColumns(self):
        cols = []
        for i in xrange(self.list.count()):
            item = self.list.item(i)
            if item.checkState() == Qt.Checked:
                cols.append(item.columnid)
        return cols<|MERGE_RESOLUTION|>--- conflicted
+++ resolved
@@ -192,13 +192,6 @@
         hh = self.header()
         model = self.model()
         fontm = QFontMetrics(self.font())
-<<<<<<< HEAD
-
-        key = '%s/column_widths/%s' % (self.cfgname,
-                                       hglib.shortrepoid(self.repo))
-        col_widths = [int(w) for w in QSettings().value(key).toStringList()]
-
-=======
 
         key = '%s/column_widths/%s' % (self.cfgname,
                                        hglib.shortrepoid(self.repo))
@@ -207,7 +200,6 @@
         except ValueError:
             col_widths = []
 
->>>>>>> 2811e218
         for c in range(model.columnCount()):
             if hh.isSectionHidden(c):
                 continue
