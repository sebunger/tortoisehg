# rebase.py - Rebase dialog for TortoiseHg
#
# Copyright 2010 Steve Borho <steve@borho.org>
#
# This software may be used and distributed according to the terms of the
# GNU General Public License version 2, incorporated herein by reference.

from PyQt4.QtCore import *
from PyQt4.QtGui import *

import os

from tortoisehg.util import hglib
from tortoisehg.util.i18n import _
from tortoisehg.hgqt import qtlib, csinfo, resolve, thgrepo, wctxcleaner
from tortoisehg.hgqt import cmdcore, cmdui

BB = QDialogButtonBox

class RebaseDialog(QDialog):

    def __init__(self, repoagent, parent, **opts):
        super(RebaseDialog, self).__init__(parent)
        self.setWindowIcon(qtlib.geticon('hg-rebase'))
        self.setWindowFlags(self.windowFlags()
                            & ~Qt.WindowContextHelpButtonHint)
        self._repoagent = repoagent
        self._cmdsession = cmdcore.nullCmdSession()
        repo = repoagent.rawRepo()
        self.opts = opts

        box = QVBoxLayout()
        box.setSpacing(8)
        box.setContentsMargins(*(6,)*4)
        self.setLayout(box)

        style = csinfo.panelstyle(selectable=True)

        srcb = QGroupBox(_('Rebase changeset and descendants'))
        srcb.setLayout(QVBoxLayout())
        srcb.layout().setContentsMargins(*(2,)*4)
        s = opts.get('source', '.')
        source = csinfo.create(self.repo, s, style, withupdate=True)
        srcb.layout().addWidget(source)
        self.sourcecsinfo = source
        self.layout().addWidget(srcb)

        destb = QGroupBox(_('To rebase destination'))
        destb.setLayout(QVBoxLayout())
        destb.layout().setContentsMargins(*(2,)*4)
        d = opts.get('dest', '.')
        dest = csinfo.create(self.repo, d, style, withupdate=True)
        destb.layout().addWidget(dest)
        self.destcsinfo = dest
        self.layout().addWidget(destb)

        self.swaplabel = QLabel('<a href="X">%s</a>'  # don't care href
                                % _('Swap source and destination'))
        self.swaplabel.linkActivated.connect(self.swap)
        self.layout().addWidget(self.swaplabel)

        sep = qtlib.LabeledSeparator(_('Options'))
        self.layout().addWidget(sep)

        self.keepchk = QCheckBox(_('Keep original changesets (--keep)'))
        self.keepchk.setChecked(opts.get('keep', False))
        self.layout().addWidget(self.keepchk)

        self.keepbrancheschk = QCheckBox(_('Keep original branch names '
                                           '(--keepbranches)'))
        self.keepbrancheschk.setChecked(opts.get('keepbranches', False))
        self.layout().addWidget(self.keepbrancheschk)

<<<<<<< HEAD
        self.collapsechk = QCheckBox(_('Collapse the rebased changesets'))
        self.collapsechk.setChecked(opts.get('collapse', False))
        self.layout().addWidget(self.collapsechk)

        self.basechk = QCheckBox(_('Rebase entire source branch'))
=======
        self.collapsechk = QCheckBox(_('Collapse the rebased changesets '
                                       '(--collapse)'))
        self.collapsechk.setChecked(opts.get('collapse', False))
        self.layout().addWidget(self.collapsechk)

        self.basechk = QCheckBox(_('Rebase entire source branch (-b/--base)'))
>>>>>>> 2811e218
        self.layout().addWidget(self.basechk)

        self.autoresolvechk = QCheckBox(_('Automatically resolve merge '
                                          'conflicts where possible'))
        self.layout().addWidget(self.autoresolvechk)

        self.svnchk = QCheckBox(_('Rebase unpublished onto Subversion head '
                                  '(override source, destination)'))
        self.svnchk.setVisible('hgsubversion' in repo.extensions())
        self.layout().addWidget(self.svnchk)

        self._cmdlog = cmdui.LogWidget(self)
        self._cmdlog.hide()
        self.layout().addWidget(self._cmdlog, 2)
        self._stbar = cmdui.ThgStatusBar(self)
        self._stbar.setSizeGripEnabled(False)
        self._stbar.linkActivated.connect(self.linkActivated)
        self.layout().addWidget(self._stbar)

        bbox = QDialogButtonBox()
        self.cancelbtn = bbox.addButton(QDialogButtonBox.Cancel)
        self.cancelbtn.clicked.connect(self.reject)
        self.rebasebtn = bbox.addButton(_('Rebase'),
                                        QDialogButtonBox.ActionRole)
        self.rebasebtn.clicked.connect(self.rebase)
        self.abortbtn = bbox.addButton(_('Abort'),
                                       QDialogButtonBox.ActionRole)
        self.abortbtn.clicked.connect(self.abort)
        self.layout().addWidget(bbox)
        self.bbox = bbox

        self._wctxcleaner = wctxcleaner.WctxCleaner(repoagent, self)
        self._wctxcleaner.checkFinished.connect(self._onCheckFinished)
        if self.checkResolve() or not (s or d):
            for w in (srcb, destb, sep, self.keepchk,
                      self.collapsechk, self.keepbrancheschk):
                w.setHidden(True)
            self._cmdlog.show()
        else:
            self._stbar.showMessage(_('Checking...'))
            self.abortbtn.setEnabled(False)
            self.rebasebtn.setEnabled(False)
            QTimer.singleShot(0, self._wctxcleaner.check)

        self.setMinimumWidth(480)
        self.setMaximumHeight(800)
        self.resize(0, 340)
        self.setWindowTitle(_('Rebase - %s') % repoagent.displayName())
        self._readSettings()

    @property
    def repo(self):
        return self._repoagent.rawRepo()

    def _readSettings(self):
        qs = QSettings()
        qs.beginGroup('rebase')
        self.autoresolvechk.setChecked(
            self.repo.ui.configbool('tortoisehg', 'autoresolve',
                                    qs.value('autoresolve', True).toBool()))
        qs.endGroup()

    def _writeSettings(self):
        qs = QSettings()
        qs.beginGroup('rebase')
        qs.setValue('autoresolve', self.autoresolvechk.isChecked())
        qs.endGroup()

    @pyqtSlot(bool)
    def _onCheckFinished(self, clean):
        if not clean:
            self.rebasebtn.setEnabled(False)
            txt = _('Before rebase, you must <a href="commit">'
                    '<b>commit</b></a> or <a href="discard">'
                    '<b>discard</b></a> changes.')
        else:
            self.rebasebtn.setEnabled(True)
            txt = _('You may continue the rebase')
        self._stbar.showMessage(txt)

    def rebase(self):
        self.rebasebtn.setEnabled(False)
        self.cancelbtn.setVisible(False)
        self.keepchk.setEnabled(False)
        self.keepbrancheschk.setEnabled(False)
        self.basechk.setEnabled(False)
        self.collapsechk.setEnabled(False)
        self.swaplabel.setVisible(False)

        itool = self.autoresolvechk.isChecked() and 'merge' or 'fail'
        opts = {'config': 'ui.merge=internal:%s' % itool}
        if os.path.exists(self.repo.join('rebasestate')):
            opts['continue'] = True
        else:
            opts.update({
                'keep': self.keepchk.isChecked(),
                'keepbranches': self.keepbrancheschk.isChecked(),
                'collapse': self.collapsechk.isChecked(),
                })
            if self.svnchk.isChecked():
                opts['svn'] = True
            else:
                sourcearg = 'source'
                if self.basechk.isChecked():
                    sourcearg = 'base'
                opts[sourcearg] = hglib.tounicode(str(self.opts.get('source')))
                opts['dest'] = hglib.tounicode(str(self.opts.get('dest')))
        cmdline = hglib.buildcmdargs('rebase', **opts)
        sess = self._runCommand(cmdline)
        sess.commandFinished.connect(self._rebaseFinished)

    def swap(self):
        oldsource = self.opts.get('source', '.')
        olddest = self.opts.get('dest', '.')

        self.sourcecsinfo.update(target=olddest)
        self.destcsinfo.update(target=oldsource)

        self.opts['source'] = olddest
        self.opts['dest'] = oldsource

    def abort(self):
        cmdline = hglib.buildcmdargs('rebase', abort=True)
        sess = self._runCommand(cmdline)
        sess.commandFinished.connect(self._abortFinished)

    def _runCommand(self, cmdline):
        assert self._cmdsession.isFinished()
        self._cmdsession = sess = self._repoagent.runCommand(cmdline, self)
        sess.commandFinished.connect(self._stbar.clearProgress)
        sess.outputReceived.connect(self._cmdlog.appendLog)
        sess.progressReceived.connect(self._stbar.setProgress)
        cmdui.updateStatusMessage(self._stbar, sess)
        return sess

    @pyqtSlot(int)
    def _rebaseFinished(self, ret):
        # TODO since hg 2.6, rebase will end with ret=1 in case of "unresolved
        # conflicts", so we can fine-tune checkResolve() later.
        if self.checkResolve() is False:
            msg = _('Rebase is complete')
            if ret == 255:
                msg = _('Rebase failed')
                self._cmdlog.show()  # contains hint
            self._stbar.showMessage(msg)
            self._makeCloseButton()

    @pyqtSlot()
    def _abortFinished(self):
        if self.checkResolve() is False:
            self._stbar.showMessage(_('Rebase aborted'))
            self._makeCloseButton()

    def _makeCloseButton(self):
        self.rebasebtn.setEnabled(True)
        self.rebasebtn.setText(_('Close'))
        self.rebasebtn.clicked.disconnect(self.rebase)
        self.rebasebtn.clicked.connect(self.accept)

    def checkResolve(self):
        for root, path, status in thgrepo.recursiveMergeStatus(self.repo):
            if status == 'u':
                txt = _('Rebase generated merge <b>conflicts</b> that must '
                        'be <a href="resolve"><b>resolved</b></a>')
                self.rebasebtn.setEnabled(False)
                break
        else:
            self.rebasebtn.setEnabled(True)
            txt = _('You may continue the rebase')
        self._stbar.showMessage(txt)

        if os.path.exists(self.repo.join('rebasestate')):
            self.swaplabel.setVisible(False)
            self.abortbtn.setEnabled(True)
            self.rebasebtn.setText('Continue')
            return True
        else:
            self.abortbtn.setEnabled(False)
            return False

    def linkActivated(self, cmd):
        if cmd == 'resolve':
            dlg = resolve.ResolveDialog(self._repoagent, self)
            dlg.exec_()
            self.checkResolve()
        else:
            self._wctxcleaner.runCleaner(cmd)

    def reject(self):
        if os.path.exists(self.repo.join('rebasestate')):
            main = _('Exiting with an unfinished rebase is not recommended.')
            text = _('Consider aborting the rebase first.')
            labels = ((QMessageBox.Yes, _('&Exit')),
                      (QMessageBox.No, _('Cancel')))
            if not qtlib.QuestionMsgBox(_('Confirm Exit'), main, text,
                                        labels=labels, parent=self):
                return
        super(RebaseDialog, self).reject()

    def done(self, r):
        self._writeSettings()
        super(RebaseDialog, self).done(r)<|MERGE_RESOLUTION|>--- conflicted
+++ resolved
@@ -71,20 +71,12 @@
         self.keepbrancheschk.setChecked(opts.get('keepbranches', False))
         self.layout().addWidget(self.keepbrancheschk)
 
-<<<<<<< HEAD
-        self.collapsechk = QCheckBox(_('Collapse the rebased changesets'))
-        self.collapsechk.setChecked(opts.get('collapse', False))
-        self.layout().addWidget(self.collapsechk)
-
-        self.basechk = QCheckBox(_('Rebase entire source branch'))
-=======
         self.collapsechk = QCheckBox(_('Collapse the rebased changesets '
                                        '(--collapse)'))
         self.collapsechk.setChecked(opts.get('collapse', False))
         self.layout().addWidget(self.collapsechk)
 
         self.basechk = QCheckBox(_('Rebase entire source branch (-b/--base)'))
->>>>>>> 2811e218
         self.layout().addWidget(self.basechk)
 
         self.autoresolvechk = QCheckBox(_('Automatically resolve merge '
