# fileview.py - File diff, content, and annotation display widget
#
# Copyright 2010 Steve Borho <steve@borho.org>
#
# This software may be used and distributed according to the terms of the
# GNU General Public License version 2, incorporated herein by reference.

import os
import difflib
import cPickle as pickle
import re

from mercurial import util

from tortoisehg.util import hglib, colormap
from tortoisehg.util.i18n import _
from tortoisehg.hgqt import qscilib, qtlib, blockmatcher, cmdcore, lexers
from tortoisehg.hgqt import visdiff, filedata, fileencoding

from PyQt4.QtCore import *
from PyQt4.QtGui import *
from PyQt4 import Qsci

qsci = qscilib.Scintilla

# _NullMode is the fallback mode to display error message or repository history
_NullMode = 0
DiffMode = 1
FileMode = 2
AnnMode = 3

_LineNumberMargin = 1
_AnnotateMargin = 2
_ChunkSelectionMargin = 4

_ChunkStartMarker = 0
_IncludedChunkStartMarker = 1
_ExcludedChunkStartMarker = 2
_InsertedLineMarker = 3
_ReplacedLineMarker = 4
_ExcludedLineMarker = 5
_FirstAnnotateLineMarker = 6  # to 31

_ChunkSelectionMarkerMask = (
    (1 << _IncludedChunkStartMarker) | (1 << _ExcludedChunkStartMarker))

class HgFileView(QFrame):
    "file diff, content, and annotation viewer"

    linkActivated = pyqtSignal(QString)
    fileDisplayed = pyqtSignal(QString, QString)
    showMessage = pyqtSignal(QString)
    revisionSelected = pyqtSignal(int)
    shelveToolExited = pyqtSignal()
    chunkSelectionChanged = pyqtSignal()

    grepRequested = pyqtSignal(unicode, dict)
    """Emitted (pattern, opts) when user request to search changelog"""

    def __init__(self, repoagent, parent):
        QFrame.__init__(self, parent)
        framelayout = QVBoxLayout(self)
        framelayout.setContentsMargins(0,0,0,0)

        l = QHBoxLayout()
        l.setContentsMargins(0,0,0,0)
        l.setSpacing(0)

        self._repoagent = repoagent
        repo = repoagent.rawRepo()

        self.topLayout = QVBoxLayout()

        self.labelhbox = hbox = QHBoxLayout()
        hbox.setContentsMargins(0,0,0,0)
        hbox.setSpacing(2)
        self.topLayout.addLayout(hbox)

        self.diffToolbar = QToolBar(_('Diff Toolbar'))
        self.diffToolbar.setIconSize(qtlib.smallIconSize())
        self.diffToolbar.setStyleSheet(qtlib.tbstylesheet)
        hbox.addWidget(self.diffToolbar)

        self.filenamelabel = w = QLabel()
        w.setWordWrap(True)
        f = w.textInteractionFlags()
        w.setTextInteractionFlags(f | Qt.TextSelectableByMouse)
        w.linkActivated.connect(self.linkActivated)
        hbox.addWidget(w, 1)

        self.extralabel = w = QLabel()
        w.setWordWrap(True)
        w.linkActivated.connect(self.linkActivated)
        self.topLayout.addWidget(w)
        w.hide()

        framelayout.addLayout(self.topLayout)
        framelayout.addLayout(l, 1)

        hbox = QHBoxLayout()
        hbox.setContentsMargins(0, 0, 0, 0)
        hbox.setSpacing(0)
        l.addLayout(hbox)

        self.blk = blockmatcher.BlockList(self)
        self.blksearch = blockmatcher.BlockList(self)
        self.sci = qscilib.Scintilla(self)
        hbox.addWidget(self.blk)
        hbox.addWidget(self.sci, 1)
        hbox.addWidget(self.blksearch)

        self.sci.cursorPositionChanged.connect(self._updateDiffActions)
        self.sci.setContextMenuPolicy(Qt.CustomContextMenu)
        self.sci.customContextMenuRequested.connect(self._onMenuRequested)

        self.blk.linkScrollBar(self.sci.verticalScrollBar())
        self.blk.setVisible(False)
        self.blksearch.linkScrollBar(self.sci.verticalScrollBar())
        self.blksearch.setVisible(False)

        self.sci.setReadOnly(True)
        self.sci.setUtf8(True)
        self.sci.installEventFilter(qscilib.KeyPressInterceptor(self))
        self.sci.setCaretLineVisible(False)

        self.sci.markerDefine(qsci.Invisible, _ChunkStartMarker)

        # hide margin 0 (markers)
        self.sci.setMarginType(0, qsci.SymbolMargin)
        self.sci.setMarginWidth(0, 0)

        self.searchbar = qscilib.SearchToolBar()
        self.searchbar.hide()
        self.searchbar.searchRequested.connect(self.find)
        self.searchbar.conditionChanged.connect(self.highlightText)
        self.addActions(self.searchbar.editorActions())
        self.layout().addWidget(self.searchbar)

        self._fd = self._nullfd = filedata.createNullData(repo)
        self._lostMode = _NullMode
        self._lastSearch = u'', False

        self._modeToggleGroup = QActionGroup(self)
        self._modeToggleGroup.triggered.connect(self._setModeByAction)
        self._modeActionMap = {}
        for mode, icon, tooltip in [
                (DiffMode, 'view-diff', _('View change as unified diff '
                                          'output')),
                (FileMode, 'view-file', _('View change in context of file')),
                (AnnMode, 'view-annotate', _('Annotate with revision numbers')),
                (_NullMode, '', '')]:
            if icon:
                a = self._modeToggleGroup.addAction(qtlib.geticon(icon), '')
            else:
                a = self._modeToggleGroup.addAction('')
            self._modeActionMap[mode] = a
            a.setCheckable(True)
            a.setData(mode)
            a.setToolTip(tooltip)

        diffc = _DiffViewControl(self.sci, self)
        diffc.chunkMarkersBuilt.connect(self._updateDiffActions)
        filec = _FileViewControl(repo.ui, self.sci, self.blk, self)
        filec.chunkMarkersBuilt.connect(self._updateDiffActions)
        messagec = _MessageViewControl(self.sci, self)
        messagec.forceDisplayRequested.connect(self._forceDisplayFile)
        annotatec = _AnnotateViewControl(repoagent, self.sci, self._fd, self)
        annotatec.showMessage.connect(self.showMessage)
        annotatec.editSelectedRequested.connect(self._editSelected)
        annotatec.grepRequested.connect(self.grepRequested)
        annotatec.searchSelectedTextRequested.connect(self._searchSelectedText)
        annotatec.setSourceRequested.connect(self._setSource)
        annotatec.visualDiffRevisionRequested.connect(self._visualDiffRevision)
        annotatec.visualDiffToLocalRequested.connect(self._visualDiffToLocal)
        chunkselc = _ChunkSelectionViewControl(self.sci, self._fd, self)
        chunkselc.chunkSelectionChanged.connect(self.chunkSelectionChanged)

        self._activeViewControls = []
        self._modeViewControlsMap = {
            DiffMode: [diffc],
            FileMode: [filec],
            AnnMode: [filec, annotatec],
            _NullMode: [messagec],
            }
        self._chunkSelectionViewControl = chunkselc  # enabled as necessary

        # Next/Prev diff (in full file mode)
        self.actionNextDiff = a = QAction(qtlib.geticon('go-down'),
                                          _('Next Diff'), self)
        a.setShortcut('Alt+Down')
        a.setToolTip('%s (%s)' % (a.text(), a.shortcut().toString()))
        a.triggered.connect(self._nextDiff)
        self.actionPrevDiff = a = QAction(qtlib.geticon('go-up'),
                                          _('Previous Diff'), self)
        a.setShortcut('Alt+Up')
        a.setToolTip('%s (%s)' % (a.text(), a.shortcut().toString()))
        a.triggered.connect(self._prevDiff)

        self._parentToggleGroup = QActionGroup(self)
        self._parentToggleGroup.triggered.connect(self._setParentRevision)
        for text in '12':
            a = self._parentToggleGroup.addAction(text)
            a.setCheckable(True)
            a.setShortcut('Ctrl+%s' % text)

        self.actionFind = self.searchbar.toggleViewAction()
        self.actionFind.setIcon(qtlib.geticon('edit-find'))
        self.actionFind.setToolTip(_('Toggle display of text search bar'))
        self.actionFind.triggered.connect(self._onSearchbarTriggered)
        qtlib.newshortcutsforstdkey(QKeySequence.Find, self,
                                    self._showSearchbar)

        self.actionShelf = QAction('Shelve', self)
        self.actionShelf.setIcon(qtlib.geticon('shelve'))
        self.actionShelf.setToolTip(_('Open shelve tool'))
        self.actionShelf.setVisible(False)
        self.actionShelf.triggered.connect(self._launchShelve)

        self._actionAutoTextEncoding = a = QAction(_('&Auto Detect'), self)
        a.setCheckable(True)
        self._textEncodingGroup = fileencoding.createActionGroup(self)
        self._textEncodingGroup.triggered.connect(self._applyTextEncoding)

        tb = self.diffToolbar
        tb.addActions(self._parentToggleGroup.actions())
        tb.addSeparator()
        tb.addActions(self._modeToggleGroup.actions()[:-1])
        tb.addSeparator()
        tb.addAction(self.actionNextDiff)
        tb.addAction(self.actionPrevDiff)
        tb.addAction(filec.gotoLineAction())
        tb.addSeparator()
        tb.addAction(self.actionFind)
        tb.addAction(self.actionShelf)

        self._clearMarkup()
        self._changeEffectiveMode(_NullMode)

        repoagent.configChanged.connect(self._applyRepoConfig)
        self._applyRepoConfig()

    @property
    def repo(self):
        return self._repoagent.rawRepo()

    @pyqtSlot()
    def _launchShelve(self):
        from tortoisehg.hgqt import shelve
        # TODO: pass self._fd.canonicalFilePath()
        dlg = shelve.ShelveDialog(self._repoagent, self)
        dlg.finished.connect(dlg.deleteLater)
        dlg.exec_()
        self.shelveToolExited.emit()

    def setShelveButtonVisible(self, visible):
        self.actionShelf.setVisible(visible)

    def loadSettings(self, qs, prefix):
        self.sci.loadSettings(qs, prefix)
        self._actionAutoTextEncoding.setChecked(
            qs.value(prefix + '/autotextencoding', True).toBool())
        enc = str(qs.value(prefix + '/textencoding').toString())
        if enc:
            try:
                # prefer repository-specific encoding if specified
                enc = fileencoding.contentencoding(self.repo.ui, enc)
            except LookupError:
                enc = ''
        if enc:
            self._changeTextEncoding(enc)

    def saveSettings(self, qs, prefix):
        self.sci.saveSettings(qs, prefix)
        qs.setValue(prefix + '/autotextencoding', self._autoTextEncoding())
        qs.setValue(prefix + '/textencoding', self._textEncoding())

    @pyqtSlot()
    def _applyRepoConfig(self):
        self.sci.setIndentationWidth(self.repo.tabwidth)
        self.sci.setTabWidth(self.repo.tabwidth)
        enc = fileencoding.contentencoding(self.repo.ui, self._textEncoding())
        self._changeTextEncoding(enc)

    def isChangeSelectionEnabled(self):
        chunkselc = self._chunkSelectionViewControl
        controls = self._modeViewControlsMap[DiffMode]
        return chunkselc in controls

    def enableChangeSelection(self, enable):
        'Enable the use of a selection margin when a diff view is active'
        # Should only be called with True from the commit tool when it is in
        # a 'commit' mode and False for other uses
        if self.isChangeSelectionEnabled() == bool(enable):
            return
        chunkselc = self._chunkSelectionViewControl
        controls = self._modeViewControlsMap[DiffMode]
        if enable:
            controls.append(chunkselc)
        else:
            controls.remove(chunkselc)
        if self._effectiveMode() == DiffMode:
            self._changeEffectiveMode(DiffMode)

    @pyqtSlot(QAction)
    def _setModeByAction(self, action):
        'One of the mode toolbar buttons has been toggled'
        mode = action.data().toInt()[0]
        self._lostMode = _NullMode
        self._changeEffectiveMode(mode)
        self._displayLoaded(self._fd)

    def _effectiveMode(self):
        a = self._modeToggleGroup.checkedAction()
        return a.data().toInt()[0]

    def _changeEffectiveMode(self, mode):
        self._modeActionMap[mode].setChecked(True)

        newcontrols = list(self._modeViewControlsMap[mode])
        for c in reversed(self._activeViewControls):
            if c not in newcontrols:
                c.close()
        for c in newcontrols:
            if c not in self._activeViewControls:
                c.open()
        self._activeViewControls = newcontrols

    def _restrictModes(self, available):
        'Disable modes based on content constraints'
        available.add(_NullMode)
        for m, a in self._modeActionMap.iteritems():
            a.setEnabled(m in available)
        self._fallBackToAvailableMode()

    def _fallBackToAvailableMode(self):
        if self._lostMode and self._modeActionMap[self._lostMode].isEnabled():
            self._changeEffectiveMode(self._lostMode)
            self._lostMode = _NullMode
            return
        curmode = self._effectiveMode()
        if curmode and self._modeActionMap[curmode].isEnabled():
            return
        fallbackmode = iter(a.data().toInt()[0]
                            for a in self._modeToggleGroup.actions()
                            if a.isEnabled()).next()
        if not self._lostMode:
            self._lostMode = curmode
        self._changeEffectiveMode(fallbackmode)

    def _modeAction(self, mode):
        if not mode:
            raise ValueError('null mode cannot be set explicitly')
        try:
            return self._modeActionMap[mode]
        except KeyError:
            raise ValueError('invalid mode: %r' % mode)
<<<<<<< HEAD

    def setMode(self, mode):
        """Switch view to DiffMode/FileMode/AnnMode if available for the current
        content; otherwise it will be switched later"""
        action = self._modeAction(mode)
        if not action.isVisible():
            raise ValueError('unsupported mode: %r' % mode)
=======
>>>>>>> 2811e218

    def setMode(self, mode):
        """Switch view to DiffMode/FileMode/AnnMode if available for the current
        content; otherwise it will be switched later"""
        action = self._modeAction(mode)
        if action.isEnabled():
            if not action.isChecked():
                action.trigger()  # implies _setModeByAction()
        else:
            self._lostMode = mode

    def setModeVisible(self, mode, visible):
        action = self._modeAction(mode)
        action.setVisible(visible)
        self._fallBackToAvailableMode()

    @pyqtSlot(QAction)
    def _setParentRevision(self, action):
        fd = self._fd
        ctx = fd.rawContext()
        pctx = {'1': ctx.p1, '2': ctx.p2}[str(action.text())]()
        self.display(fd.createRebased(pctx))

    def _updateFileDataActions(self):
        fd = self._fd
        ctx = fd.rawContext()
        parents = ctx.parents()
        ismerge = len(parents) == 2
        self._parentToggleGroup.setVisible(ismerge)
        tooltips = [_('Show changes from first parent'),
                    _('Show changes from second parent')]
        for a, pctx, tooltip in zip(self._parentToggleGroup.actions(),
                                    parents, tooltips):
            firstline = hglib.longsummary(ctx.description())
            a.setToolTip('%s:\n%s [%d:%s] %s'
                         % (tooltip, hglib.tounicode(pctx.branch()),
                            pctx.rev(), pctx, firstline))
            a.setChecked(fd.baseRev() == pctx.rev())

    def _autoTextEncoding(self):
        return self._actionAutoTextEncoding.isChecked()

    def _textEncoding(self):
        return fileencoding.checkedActionName(self._textEncodingGroup)

    @pyqtSlot()
    def _applyTextEncoding(self):
        self._fd.setTextEncoding(self._textEncoding())
        self._displayLoaded(self._fd)

    def _changeTextEncoding(self, enc):
        fileencoding.checkActionByName(self._textEncodingGroup, enc)
        if not self._fd.isNull():
            self._applyTextEncoding()

    @pyqtSlot(unicode, int, int)
    def _setSource(self, path, rev, line):
        # BUG: not work for subrepo
        self.revisionSelected.emit(rev)
        ctx = self.repo[rev]
        fd = filedata.createFileData(ctx, ctx.p1(), hglib.fromunicode(path))
        self.display(fd)
        self.showLine(line)

    def showLine(self, line):
        if line < self.sci.lines():
            self.sci.setCursorPosition(line, 0)

    def _moveAndScrollToLine(self, line):
        self.sci.setCursorPosition(line, 0)
        self.sci.verticalScrollBar().setValue(line)

    def filePath(self):
        return self._fd.filePath()

    @pyqtSlot()
    def clearDisplay(self):
        self._displayLoaded(self._nullfd)

    def _clearMarkup(self):
        self.sci.clear()
        self.sci.clearMarginText()
        self.sci.markerDeleteAll()
        self.blk.clear()
        self.blksearch.clear()
        # Setting the label to ' ' rather than clear() keeps the label
        # from disappearing during refresh, and tool layouts bouncing
        self.filenamelabel.setText(' ')
        self.extralabel.hide()
        self._updateDiffActions()

        self.maxWidth = 0
        self.sci.showHScrollBar(False)

    @pyqtSlot()
    def _forceDisplayFile(self):
        self._fd.load(self.isChangeSelectionEnabled(), force=True)
        self._displayLoaded(self._fd)

    def display(self, fd):
        if not fd.isLoaded():
            fd.load(self.isChangeSelectionEnabled())
        fd.setTextEncoding(self._textEncoding())
        if self._autoTextEncoding():
            fd.detectTextEncoding()
            fileencoding.checkActionByName(self._textEncodingGroup,
                                           fd.textEncoding())
        self._displayLoaded(fd)

    def _displayLoaded(self, fd):
        if self._fd.filePath() == fd.filePath():
            # Get the last visible line to restore it after reloading the editor
            lastCursorPosition = self.sci.getCursorPosition()
            lastScrollPosition = self.sci.firstVisibleLine()
        else:
            lastCursorPosition = (0, 0)
            lastScrollPosition = 0

        self._updateDisplay(fd)

        # Recover the last cursor/scroll position
        self.sci.setCursorPosition(*lastCursorPosition)
        # Make sure that lastScrollPosition never exceeds the amount of
        # lines on the editor
        lastScrollPosition = min(lastScrollPosition,  self.sci.lines() - 1)
        self.sci.verticalScrollBar().setValue(lastScrollPosition)

    def _updateDisplay(self, fd):
        self._fd = fd

        self._clearMarkup()
        self._updateFileDataActions()

        if fd.elabel:
            self.extralabel.setText(fd.elabel)
            self.extralabel.show()
        else:
            self.extralabel.hide()
        self.filenamelabel.setText(fd.flabel)

        availablemodes = set()
        if fd.isValid():
            if fd.diff:
                availablemodes.add(DiffMode)
            if fd.contents:
                availablemodes.add(FileMode)
<<<<<<< HEAD
            if (fd.contents and fd.rev() is not None and fd.rev() >= 0
=======
            if (fd.contents and (fd.rev() is None or fd.rev() >= 0)
>>>>>>> 2811e218
                and fd.fileStatus() != 'R'):
                availablemodes.add(AnnMode)
        self._restrictModes(availablemodes)

        for c in self._activeViewControls:
            c.display(fd)

        self.highlightText(*self._lastSearch)
        self.fileDisplayed.emit(fd.filePath(), fd.fileText())

        self.blksearch.syncPageStep()

        lexer = self.sci.lexer()

        if lexer:
            font = self.sci.lexer().font(0)
        else:
            font = self.sci.font()

        fm = QFontMetrics(font)
        self.maxWidth = fm.maxWidth()
        lines = unicode(self.sci.text()).splitlines()
        if lines:
            # assume that the longest line has the largest width;
            # fm.width() is too slow to apply to each line.
            try:
                longestline = max(lines, key=len)
            except TypeError:  # Python<2.5 has no key support
                longestline = max((len(l), l) for l in lines)[1]
            self.maxWidth += fm.width(longestline)
        self._updateScrollBar()

    @pyqtSlot(unicode, bool, bool, bool)
    def find(self, exp, icase=True, wrap=False, forward=True):
        self.sci.find(exp, icase, wrap, forward)

    @pyqtSlot(unicode, bool)
    def highlightText(self, match, icase=False):
        self._lastSearch = match, icase
        self.sci.highlightText(match, icase)
        blk = self.blksearch
        blk.clear()
        blk.setUpdatesEnabled(False)
        blk.clear()
        for l in self.sci.highlightLines:
            blk.addBlock('s', l, l + 1)
        blk.setVisible(bool(match))
        blk.setUpdatesEnabled(True)

    def _loadSelectionIntoSearchbar(self):
        text = self.sci.selectedText()
        if text:
            self.searchbar.setPattern(text)

    @pyqtSlot(bool)
    def _onSearchbarTriggered(self, checked):
        if checked:
            self._loadSelectionIntoSearchbar()

    @pyqtSlot()
    def _showSearchbar(self):
        self._loadSelectionIntoSearchbar()
        self.searchbar.show()

    @pyqtSlot()
    def _searchSelectedText(self):
        self.searchbar.search(self.sci.selectedText())
        self.searchbar.show()

    def verticalScrollBar(self):
        return self.sci.verticalScrollBar()

    def _findNextChunk(self):
        mask = 1 << _ChunkStartMarker
        line = self.sci.getCursorPosition()[0]
        return self.sci.markerFindNext(line + 1, mask)

    def _findPrevChunk(self):
        mask = 1 << _ChunkStartMarker
        line = self.sci.getCursorPosition()[0]
        return self.sci.markerFindPrevious(line - 1, mask)

    @pyqtSlot()
    def _nextDiff(self):
        line = self._findNextChunk()
        if line >= 0:
            self._moveAndScrollToLine(line)

    @pyqtSlot()
    def _prevDiff(self):
        line = self._findPrevChunk()
        if line >= 0:
            self._moveAndScrollToLine(line)

    @pyqtSlot()
    def _updateDiffActions(self):
        self.actionNextDiff.setEnabled(self._findNextChunk() >= 0)
        self.actionPrevDiff.setEnabled(self._findPrevChunk() >= 0)

    @pyqtSlot(unicode, int, int)
    def _editSelected(self, path, rev, line):
        """Open editor to show the specified file"""
        path = hglib.fromunicode(path)
        base = visdiff.snapshot(self.repo, [path], self.repo[rev])[0]
        files = [os.path.join(base, path)]
        pattern = hglib.fromunicode(self.sci.selectedText())
        qtlib.editfiles(self.repo, files, line, pattern, self)

    def _visualDiff(self, path, **opts):
        path = hglib.fromunicode(path)
        dlg = visdiff.visualdiff(self.repo.ui, self.repo, [path], opts)
        if dlg:
            dlg.exec_()

    @pyqtSlot(unicode, int)
    def _visualDiffRevision(self, path, rev):
        self._visualDiff(path, change=rev)

    @pyqtSlot(unicode, int)
    def _visualDiffToLocal(self, path, rev):
        self._visualDiff(path, rev=[str(rev)])

    @pyqtSlot(QPoint)
    def _onMenuRequested(self, point):
        menu = self._createContextMenu(point)
        menu.exec_(self.sci.viewport().mapToGlobal(point))
        menu.setParent(None)

    def _createContextMenu(self, point):
        menu = self.sci.createEditorContextMenu()
        m = menu.addMenu(_('E&ncoding'))
        m.addAction(self._actionAutoTextEncoding)
        m.addSeparator()
        fileencoding.addActionsToMenu(m, self._textEncodingGroup)

        line = self.sci.lineNearPoint(point)

        selection = self.sci.selectedText()
        def sreq(**opts):
            return lambda: self.grepRequested.emit(selection, opts)

        if self._effectiveMode() != AnnMode:
            if selection:
                menu.addSeparator()
                menu.addAction(_('&Search in Current File'),
                               self._searchSelectedText)
                menu.addAction(_('Search in All &History'), sreq(all=True))

        for c in self._activeViewControls:
            c.setupContextMenu(menu, line)
        return menu

    def resizeEvent(self, event):
        super(HgFileView, self).resizeEvent(event)
        self._updateScrollBar()

    def _updateScrollBar(self):
        sbWidth = self.sci.verticalScrollBar().width()
        scrollWidth = self.maxWidth + sbWidth - self.sci.width()
        self.sci.showHScrollBar(scrollWidth > 0)
        self.sci.horizontalScrollBar().setRange(0, scrollWidth)


class _AbstractViewControl(QObject):
    """Provide the mode-specific view in HgFileView"""

    def open(self):
        raise NotImplementedError

    def close(self):
        raise NotImplementedError

    def display(self, fd):
        raise NotImplementedError

    def setupContextMenu(self, menu, line):
        pass


_diffHeaderRegExp = re.compile("^@@ -[0-9]+,[0-9]+ \+[0-9]+,[0-9]+ @@")

class _DiffViewControl(_AbstractViewControl):
    """Display the unified diff in HgFileView"""

    chunkMarkersBuilt = pyqtSignal()

    def __init__(self, sci, parent=None):
        super(_DiffViewControl, self).__init__(parent)
        self._sci = sci
        self._buildtimer = QTimer(self)
        self._buildtimer.timeout.connect(self._buildMarker)
        self._linestoprocess = []
        self._firstlinetoprocess = 0

    def open(self):
        self._sci.markerDefine(qsci.Background, _ChunkStartMarker)
        self._sci.setMarkerBackgroundColor(QColor('#B0FFA0'), _ChunkStartMarker)
        self._sci.setLexer(lexers.difflexer(self))

    def close(self):
        self._sci.markerDefine(qsci.Invisible, _ChunkStartMarker)
        self._sci.setLexer(None)
        self._buildtimer.stop()

    def display(self, fd):
        self._sci.setText(fd.diffText())
        self._startBuildMarker()

    def _startBuildMarker(self):
        self._linestoprocess = unicode(self._sci.text()).splitlines()
        self._firstlinetoprocess = 0
        self._buildtimer.start()

    @pyqtSlot()
    def _buildMarker(self):
        self._sci.setUpdatesEnabled(False)

        # Process linesPerBlock lines at a time
        linesPerBlock = 100
        # Look for lines matching the "diff header"
        for n, line in enumerate(self._linestoprocess[:linesPerBlock]):
            if _diffHeaderRegExp.match(line):
                diffLine = self._firstlinetoprocess + n
                self._sci.markerAdd(diffLine, _ChunkStartMarker)
        self._linestoprocess = self._linestoprocess[linesPerBlock:]
        self._firstlinetoprocess += linesPerBlock

        self._sci.setUpdatesEnabled(True)

        if not self._linestoprocess:
            self._buildtimer.stop()
            self.chunkMarkersBuilt.emit()


class _FileViewControl(_AbstractViewControl):
    """Display the file content with chunk markers in HgFileView"""

    chunkMarkersBuilt = pyqtSignal()

    def __init__(self, ui, sci, blk, parent=None):
        super(_FileViewControl, self).__init__(parent)
        self._ui = ui
        self._sci = sci
        self._blk = blk
        self._sci.setMarginLineNumbers(_LineNumberMargin, True)
        self._sci.setMarginWidth(_LineNumberMargin, 0)

        # define markers for colorize zones of diff
        self._sci.markerDefine(qsci.Background, _InsertedLineMarker)
        self._sci.markerDefine(qsci.Background, _ReplacedLineMarker)
        self._sci.setMarkerBackgroundColor(QColor('#B0FFA0'),
                                           _InsertedLineMarker)
        self._sci.setMarkerBackgroundColor(QColor('#A0A0FF'),
                                           _ReplacedLineMarker)

        self._actionGotoLine = a = QAction(qtlib.geticon('go-jump'),
                                           _('Go to Line'), self)
        a.setEnabled(False)
        a.setShortcut('Ctrl+J')
        a.setToolTip('%s (%s)' % (a.text(), a.shortcut().toString()))
        a.triggered.connect(self._gotoLineDialog)

        self._buildtimer = QTimer(self)
        self._buildtimer.timeout.connect(self._buildMarker)
        self._opcodes = []

    def open(self):
        self._blk.setVisible(True)
        self._actionGotoLine.setEnabled(True)

    def close(self):
        self._blk.setVisible(False)
        self._sci.setMarginWidth(_LineNumberMargin, 0)
        self._sci.setLexer(None)
        self._actionGotoLine.setEnabled(False)
        self._buildtimer.stop()

    def display(self, fd):
        if fd.contents:
            filename = hglib.fromunicode(fd.filePath())
            lexer = lexers.getlexer(self._ui, filename, fd.contents, self)
            self._sci.setLexer(lexer)
            if lexer is None:
                self._sci.setFont(qtlib.getfont('fontlog').font())
            self._sci.setText(fd.fileText())

        self._sci.setMarginsFont(self._sci.font())
        width = len(str(self._sci.lines())) + 2  # 2 for margin
        self._sci.setMarginWidth(_LineNumberMargin, 'M' * width)
        self._blk.syncPageStep()

        if fd.contents and fd.olddata:
            self._startBuildMarker(fd)
        else:
            self._buildtimer.stop()  # in case previous request not finished

    def _startBuildMarker(self, fd):
        # use the difflib.SequenceMatcher, which returns a set of opcodes
        # that must be parsed
        olddata = fd.olddata.splitlines()
        newdata = fd.contents.splitlines()
        diff = difflib.SequenceMatcher(None, olddata, newdata)
        self._opcodes = diff.get_opcodes()
        self._buildtimer.start()

    @pyqtSlot()
    def _buildMarker(self):
        self._sci.setUpdatesEnabled(False)
        self._blk.setUpdatesEnabled(False)

        for tag, alo, ahi, blo, bhi in self._opcodes[:30]:
            if tag in ('replace', 'insert'):
                self._sci.markerAdd(blo, _ChunkStartMarker)
            if tag == 'replace':
                self._blk.addBlock('x', blo, bhi)
                for i in range(blo, bhi):
                    self._sci.markerAdd(i, _ReplacedLineMarker)
            elif tag == 'insert':
                self._blk.addBlock('+', blo, bhi)
                for i in range(blo, bhi):
                    self._sci.markerAdd(i, _InsertedLineMarker)
            elif tag in ('equal', 'delete'):
                pass
            else:
                raise ValueError, 'unknown tag %r' % (tag,)
        self._opcodes = self._opcodes[30:]

        self._sci.setUpdatesEnabled(True)
        self._blk.setUpdatesEnabled(True)

        if not self._opcodes:
            self._buildtimer.stop()
            self.chunkMarkersBuilt.emit()

    def gotoLineAction(self):
        return self._actionGotoLine

    @pyqtSlot()
    def _gotoLineDialog(self):
        last = self._sci.lines()
        if last == 0:
            return
        cur = self._sci.getCursorPosition()[0] + 1
        line, ok = QInputDialog.getInt(self.parent(), _('Go to Line'),
                                       _('Enter line number (1 - %d)') % last,
                                       cur, 1, last)
        if ok:
            self._sci.setCursorPosition(line - 1, 0)
            self._sci.ensureLineVisible(line - 1)
            self._sci.setFocus()


class _MessageViewControl(_AbstractViewControl):
    """Display error message or repository history in HgFileView"""

    forceDisplayRequested = pyqtSignal()

    def __init__(self, sci, parent=None):
        super(_MessageViewControl, self).__init__(parent)
        self._sci = sci
        self._forceviewindicator = None

    def open(self):
        self._sci.setLexer(None)
        self._sci.setFont(qtlib.getfont('fontlog').font())

    def close(self):
        pass

    def display(self, fd):
        if not fd.isValid():
            errormsg = fd.error or ''
            self._sci.setText(errormsg)
            forcedisplaymsg = filedata.forcedisplaymsg
            linkstart = errormsg.find(forcedisplaymsg)
            if linkstart >= 0:
                # add the link to force to view the data anyway
                self._setupForceViewIndicator()
                self._sci.fillIndicatorRange(
                    0, linkstart, 0, linkstart + len(forcedisplaymsg),
                    self._forceviewindicator)
        elif fd.ucontents:
            # subrepo summary and perhaps other data
            self._sci.setText(fd.ucontents)

    def _setupForceViewIndicator(self):
        if self._forceviewindicator is not None:
            return
        self._forceviewindicator = self._sci.indicatorDefine(
            self._sci.PlainIndicator)
        self._sci.setIndicatorDrawUnder(True, self._forceviewindicator)
        self._sci.setIndicatorForegroundColor(
            QColor('blue'), self._forceviewindicator)
        # delay until next event-loop in order to complete mouse release
        self._sci.SCN_INDICATORRELEASE.connect(self._requestForceDisplay,
                                               Qt.QueuedConnection)

    @pyqtSlot()
    def _requestForceDisplay(self):
        self._sci.setText(_('Please wait while the file is opened ...'))
        # Wait a little to ensure that the "wait message" is displayed
        QTimer.singleShot(10, self, SIGNAL('forceDisplayRequested()'))


class _AnnotateViewControl(_AbstractViewControl):
    """Display annotation margin and colorize file content in HgFileView"""

    showMessage = pyqtSignal(QString)

    editSelectedRequested = pyqtSignal(unicode, int, int)
    grepRequested = pyqtSignal(unicode, dict)
    searchSelectedTextRequested = pyqtSignal()
    setSourceRequested = pyqtSignal(unicode, int, int)
    visualDiffRevisionRequested = pyqtSignal(unicode, int)
    visualDiffToLocalRequested = pyqtSignal(unicode, int)

    def __init__(self, repoagent, sci, fd, parent=None):
        super(_AnnotateViewControl, self).__init__(parent)
        self._repoagent = repoagent
        self._cmdsession = cmdcore.nullCmdSession()
        self._sci = sci
        self._sci.setMarginType(_AnnotateMargin, qsci.TextMarginRightJustified)
        self._sci.setMarginSensitivity(_AnnotateMargin, True)
        self._sci.marginClicked.connect(self._onMarginClicked)

        self._fd = fd
        self._links = []  # by line
        self._revmarkers = {}  # by rev
        self._lastrev = -1

        self._lastmarginclick = QTime.currentTime()
        self._lastmarginclick.addMSecs(-QApplication.doubleClickInterval())

        self._initAnnotateOptionActions()
        self._loadAnnotateSettings()

    def open(self):
        self._sci.viewport().installEventFilter(self)

    def close(self):
        self._sci.viewport().removeEventFilter(self)
        self._sci.setMarginWidth(_AnnotateMargin, 0)
        self._sci.markerDeleteAll()
        self._cmdsession.abort()

    def eventFilter(self, watched, event):
        # Python wrapper is deleted immediately before QEvent.Destroy
        try:
            sciviewport = self._sci.viewport()
        except RuntimeError:
            sciviewport = None
        if watched is sciviewport:
            if event.type() == QEvent.MouseMove:
                line = self._sci.lineNearPoint(event.pos())
                self._emitRevisionHintAtLine(line)
            return False
        return super(_AnnotateViewControl, self).eventFilter(watched, event)

    def _loadAnnotateSettings(self):
        s = QSettings()
        wb = "Annotate/"
        for a in self._annoptactions:
            a.setChecked(s.value(wb + a.data().toString()).toBool())
        if not util.any(a.isChecked() for a in self._annoptactions):
            self._annoptactions[-1].setChecked(True)  # 'rev' by default

    def _saveAnnotateSettings(self):
        s = QSettings()
        wb = "Annotate/"
        for a in self._annoptactions:
            s.setValue(wb + a.data().toString(), a.isChecked())

    def _initAnnotateOptionActions(self):
        self._annoptactions = []
        for name, field in [(_('Show &Author'), 'author'),
                            (_('Show &Date'), 'date'),
                            (_('Show &Revision'), 'rev')]:
            a = QAction(name, self, checkable=True)
            a.setData(field)
            a.triggered.connect(self._updateAnnotateOption)
            self._annoptactions.append(a)

    @pyqtSlot()
    def _updateAnnotateOption(self):
        # make sure at least one option is checked
        if not util.any(a.isChecked() for a in self._annoptactions):
            self.sender().setChecked(True)

        self._updateView()
        self._saveAnnotateSettings()

    def _buildRevMarginTexts(self):
        def getauthor(fctx):
            return hglib.tounicode(hglib.username(fctx.user()))
        def getdate(fctx):
            return util.shortdate(fctx.date())
        if self._fd.rev() is None:
            p1rev = self._fd.parentRevs()[0]
            revfmt = '%%%dd%%c' % len(str(p1rev))
            def getrev(fctx):
                if fctx.rev() is None:
                    return revfmt % (p1rev, '+')
                else:
                    return revfmt % (fctx.rev(), ' ')
        else:
            revfmt = '%%%dd' % len(str(self._fd.rev()))
            def getrev(fctx):
                return revfmt % fctx.rev()

        aformat = [str(a.data().toString()) for a in self._annoptactions
                   if a.isChecked()]
<<<<<<< HEAD
        revwidth = len(str(self._fd.rev()))
=======
>>>>>>> 2811e218
        annfields = {
            'rev': getrev,
            'author': getauthor,
            'date': getdate,
        }
<<<<<<< HEAD
        annformat = []
        annfunc = []
        for fieldname in aformat:
            s, f = annfields[fieldname]
            annformat.append(s)
            annfunc.append(f)
        annformat = ' : '.join(annformat)

        uniqfctxs = set(fctx for fctx, _origline in self._links)
        return dict((fctx.rev(), annformat % tuple(f(fctx) for f in annfunc))
=======
        annfunc = [annfields[n] for n in aformat]

        uniqfctxs = set(fctx for fctx, _origline in self._links)
        return dict((fctx.rev(), ' : '.join(f(fctx) for f in annfunc))
>>>>>>> 2811e218
                    for fctx in uniqfctxs)

    def _emitRevisionHintAtLine(self, line):
        if line < 0 or line >= len(self._links):
            return
        fctx = self._links[line][0]
        if fctx.rev() != self._lastrev:
            filename = hglib.fromunicode(self._fd.canonicalFilePath())
            s = hglib.get_revision_desc(fctx, filename)
            self.showMessage.emit(s)
            self._lastrev = fctx.rev()

    def _repoAgentForFile(self):
        rpath = self._fd.repoRootPath()
        if not rpath:
            return self._repoagent
        return self._repoagent.subRepoAgent(rpath)

    def display(self, fd):
<<<<<<< HEAD
        if fd.rev() is None:
            return
        if self._fd == fd and self._links:
            self._updateView()
            return
        self._fd = fd
        del self._links[:]
        self._cmdsession.abort()
        repoagent = self._repoAgentForFile()
        cmdline = hglib.buildcmdargs('annotate', fd.canonicalFilePath(),
                                     rev=fd.rev(), text=True, file=True,
                                     number=True, line_number=True, T='pickle')
        self._cmdsession = sess = repoagent.runCommand(cmdline, self)
        sess.setCaptureOutput(True)
        sess.commandFinished.connect(self._onAnnotateFinished)

    @pyqtSlot(int)
    def _onAnnotateFinished(self, ret):
        sess = self._cmdsession
        if not sess.isFinished():
            # new request is already running
            return
        if ret != 0:
            return
        repo = self._repoAgentForFile().rawRepo()
        data = pickle.loads(str(sess.readAll()))
        self._links = [(repo.filectx(l['file'], changeid=l['rev']),
                        l['line_number']) for l in data]
=======
        if self._fd == fd and self._links:
            self._updateView()
            return
        self._fd = fd
        del self._links[:]
        self._cmdsession.abort()
        repoagent = self._repoAgentForFile()
        cmdline = hglib.buildcmdargs('annotate', fd.canonicalFilePath(),
                                     rev=hglib.escaperev(fd.rev(), 'wdir()'),
                                     text=True, file=True,
                                     number=True, line_number=True, T='pickle')
        self._cmdsession = sess = repoagent.runCommand(cmdline, self)
        sess.setCaptureOutput(True)
        sess.commandFinished.connect(self._onAnnotateFinished)

    @pyqtSlot(int)
    def _onAnnotateFinished(self, ret):
        sess = self._cmdsession
        if not sess.isFinished():
            # new request is already running
            return
        if ret != 0:
            return
        repo = self._repoAgentForFile().rawRepo()
        data = pickle.loads(str(sess.readAll()))
        links = []
        fctxcache = {}  # (path, rev): fctx
        for l in data:
            path, rev = l['file'], l['rev']
            try:
                fctx = fctxcache[path, rev]
            except KeyError:
                fctx = fctxcache[path, rev] = repo[rev][path]
            links.append((fctx, l['line_number']))
        self._links = links
>>>>>>> 2811e218
        self._updateView()

    def _updateView(self):
        if not self._links:
            return
        revtexts = self._buildRevMarginTexts()
        self._updaterevmargin(revtexts)
        self._updatemarkers()
        self._updatemarginwidth(revtexts)

    def _updaterevmargin(self, revtexts):
        """Update the content of margin area showing revisions"""
        s = self._margin_style
        # Workaround to set style of the current sci widget.
        # QsciStyle sends style data only to the first sci widget.
        # See qscintilla2/Qt4/qscistyle.cpp
        self._sci.SendScintilla(qsci.SCI_STYLESETBACK,
                                s.style(), s.paper())
        self._sci.SendScintilla(qsci.SCI_STYLESETFONT,
                                s.style(), s.font().family().toAscii().data())
        self._sci.SendScintilla(qsci.SCI_STYLESETSIZE,
                                s.style(), s.font().pointSize())
        for i, (fctx, _origline) in enumerate(self._links):
            self._sci.setMarginText(i, revtexts[fctx.rev()], s)

    def _updatemarkers(self):
        """Update markers which colorizes each line"""
        self._redefinemarkers()
        for i, (fctx, _origline) in enumerate(self._links):
            m = self._revmarkers.get(fctx.rev())
            if m is not None:
                self._sci.markerAdd(i, m)

    def _redefinemarkers(self):
        """Redefine line markers according to the current revs"""
        curdate = self._fd.rawContext().date()[0]

        # make sure to colorize at least 1 year
        mindate = curdate - 365 * 24 * 60 * 60

        self._revmarkers.clear()
        filectxs = iter(fctx for fctx, _origline in self._links)
        maxcolors = 32 - _FirstAnnotateLineMarker
        palette = colormap.makeannotatepalette(filectxs, curdate,
                                               maxcolors=maxcolors, maxhues=8,
                                               maxsaturations=16,
                                               mindate=mindate)
        for i, (color, fctxs) in enumerate(palette.iteritems()):
            m = _FirstAnnotateLineMarker + i
            self._sci.markerDefine(qsci.Background, m)
            self._sci.setMarkerBackgroundColor(QColor(color), m)
            for fctx in fctxs:
                self._revmarkers[fctx.rev()] = m

    @util.propertycache
    def _margin_style(self):
        """Style for margin area"""
        s = Qsci.QsciStyle()
        s.setPaper(QApplication.palette().color(QPalette.Window))
        s.setFont(self._sci.font())
        return s

    def _updatemarginwidth(self, revtexts):
        self._sci.setMarginsFont(self._sci.font())
        # add 2 for margin
        maxwidth = 2 + max(len(s) for s in revtexts.itervalues())
        self._sci.setMarginWidth(_AnnotateMargin, 'M' * maxwidth)

    def setupContextMenu(self, menu, line):
        menu.addSeparator()
        annoptsmenu = menu.addMenu(_('Annotate Op&tions'))
        annoptsmenu.addActions(self._annoptactions)

        if line < 0 or line >= len(self._links):
            return

        menu.addSeparator()

        fctx, line = self._links[line]
        selection = self._sci.selectedText()
        if selection:
            def sreq(**opts):
                return lambda: self.grepRequested.emit(selection, opts)
            menu.addSeparator()
            annsearchmenu = menu.addMenu(_('Search Selected Text'))
            a = annsearchmenu.addAction(_('In Current &File'))
            a.triggered.connect(self.searchSelectedTextRequested)
            annsearchmenu.addAction(_('In &Current Revision'), sreq(rev='.'))
            annsearchmenu.addAction(_('In &Original Revision'),
                                    sreq(rev=fctx.rev()))
            annsearchmenu.addAction(_('In All &History'), sreq(all=True))

        data = [hglib.tounicode(fctx.path()), fctx.rev(), line]

        def annorig():
            self.setSourceRequested.emit(*data)
        def editorig():
            self.editSelectedRequested.emit(*data)
        def difflocal():
            self.visualDiffToLocalRequested.emit(data[0], data[1])
        def diffparent():
            self.visualDiffRevisionRequested.emit(data[0], data[1])

        menu.addSeparator()
        anngotomenu = menu.addMenu(_('Go to'))
        annviewmenu = menu.addMenu(_('View File at'))
        anndiffmenu = menu.addMenu(_('Diff File to'))
        anngotomenu.addAction(_('&Originating Revision'), annorig)
        annviewmenu.addAction(_('&Originating Revision'), editorig)
        anndiffmenu.addAction(_('&Local'), difflocal)
        anndiffmenu.addAction(_('&Parent Revision'), diffparent)
        for pfctx in fctx.parents():
            pdata = [hglib.tounicode(pfctx.path()), pfctx.changectx().rev(),
                     line]
            def annparent(data):
                self.setSourceRequested.emit(*data)
            def editparent(data):
                self.editSelectedRequested.emit(*data)
            for name, func, smenu in [(_('&Parent Revision (%d)') % pdata[1],
                                  annparent, anngotomenu),
                               (_('&Parent Revision (%d)') % pdata[1],
                                  editparent, annviewmenu)]:
                def add(name, func):
                    action = smenu.addAction(name)
                    action.data = pdata
                    action.run = lambda: func(action.data)
                    action.triggered.connect(action.run)
                add(name, func)

    #@pyqtSlot(int, int, Qt.KeyboardModifiers)
    def _onMarginClicked(self, margin, line, state):
        if margin != _AnnotateMargin:
            return

        lastclick = self._lastmarginclick
        if (state == Qt.ControlModifier
            or lastclick.elapsed() < QApplication.doubleClickInterval()):
            if line >= len(self._links):
                # empty line next to the last line
                return
            fctx, line = self._links[line]
            self.setSourceRequested.emit(
                hglib.tounicode(fctx.path()), fctx.rev(), line)
        else:
            lastclick.restart()

            # mimic the default "border selection" behavior,
            # which is disabled when you use setMarginSensitivity()
            if state == Qt.ShiftModifier:
                r = self._sci.getSelection()
                sellinetop, selchartop, sellinebottom, selcharbottom = r
                if sellinetop <= line:
                    sline = sellinetop
                    eline = line + 1
                else:
                    sline = line
                    eline = sellinebottom
                    if selcharbottom != 0:
                        eline += 1
            else:
                sline = line
                eline = line + 1
            self._sci.setSelection(sline, 0, eline, 0)


class _ChunkSelectionViewControl(_AbstractViewControl):
    """Display chunk selection margin and colorize chunks in HgFileView"""

    chunkSelectionChanged = pyqtSignal()

    def __init__(self, sci, fd, parent=None):
        super(_ChunkSelectionViewControl, self).__init__(parent)
        self._sci = sci
        p = qtlib.getcheckboxpixmap(QStyle.State_On, QColor('#B0FFA0'), sci)
        self._sci.markerDefine(p, _IncludedChunkStartMarker)
        p = qtlib.getcheckboxpixmap(QStyle.State_Off, QColor('#B0FFA0'), sci)
        self._sci.markerDefine(p, _ExcludedChunkStartMarker)

        self._sci.markerDefine(qsci.Background, _ExcludedLineMarker)
        self._sci.setMarkerBackgroundColor(QColor('lightgrey'),
                                           _ExcludedLineMarker)
        self._sci.setMarkerForegroundColor(QColor('darkgrey'),
                                           _ExcludedLineMarker)
        self._sci.setMarginType(_ChunkSelectionMargin, qsci.SymbolMargin)
        self._sci.setMarginMarkerMask(_ChunkSelectionMargin,
                                      _ChunkSelectionMarkerMask)
        self._sci.setMarginSensitivity(_ChunkSelectionMargin, True)
        self._sci.marginClicked.connect(self._onMarginClicked)

        self._actmarkexcluded = a = QAction(_('&Mark Excluded Changes'), self)
        a.setCheckable(True)
        a.setChecked(QSettings().value('changes-mark-excluded').toBool())
        a.triggered.connect(self._updateChunkIndicatorMarks)
        self._excludeindicator = -1
        self._updateChunkIndicatorMarks(a.isChecked())
        self._sci.setIndicatorDrawUnder(True, self._excludeindicator)
        self._sci.setIndicatorForegroundColor(QColor('gray'),
                                              self._excludeindicator)

        self._toggleshortcut = a = QShortcut(Qt.Key_Space, sci)
        a.setContext(Qt.WidgetShortcut)
        a.setEnabled(False)
        a.activated.connect(self._toggleCurrentChunk)

        self._fd = fd
        self._chunkatline = {}

    def open(self):
        self._sci.setMarginWidth(_ChunkSelectionMargin, 15)
        self._toggleshortcut.setEnabled(True)

    def close(self):
        self._sci.setMarginWidth(_ChunkSelectionMargin, 0)
        self._toggleshortcut.setEnabled(False)

    def display(self, fd):
        self._fd = fd
        self._chunkatline.clear()
        if not fd.changes:
            return
        for chunk in fd.changes.hunks:
            self._chunkatline[chunk.lineno] = chunk
            self._updateMarker(chunk)

    def _updateMarker(self, chunk):
        excludemsg = ' ' + _('(excluded from the next commit)')
        # markerAdd() does not check if the specified marker is already
        # present, but markerDelete() does
        m = self._sci.markersAtLine(chunk.lineno)
        inclmarked = m & (1 << _IncludedChunkStartMarker)
        exclmarked = m & (1 << _ExcludedChunkStartMarker)

        if chunk.excluded and not exclmarked:
            self._sci.setReadOnly(False)
            llen = self._sci.lineLength(chunk.lineno)  # in bytes
            self._sci.insertAt(excludemsg, chunk.lineno, llen - 1)
            self._sci.setReadOnly(True)

            self._sci.markerDelete(chunk.lineno, _IncludedChunkStartMarker)
            self._sci.markerAdd(chunk.lineno, _ExcludedChunkStartMarker)
            for i in xrange(chunk.linecount - 1):
                self._sci.markerAdd(chunk.lineno + i + 1, _ExcludedLineMarker)
            self._sci.fillIndicatorRange(chunk.lineno + 1, 0,
                                         chunk.lineno + chunk.linecount, 0,
                                         self._excludeindicator)

        if not chunk.excluded and exclmarked:
            self._sci.setReadOnly(False)
            llen = self._sci.lineLength(chunk.lineno)  # in bytes
            mlen = len(excludemsg.encode('utf-8'))  # in bytes
            pos = self._sci.positionFromLineIndex(chunk.lineno, llen - mlen - 1)
            self._sci.SendScintilla(qsci.SCI_SETTARGETSTART, pos)
            self._sci.SendScintilla(qsci.SCI_SETTARGETEND, pos + mlen)
            self._sci.SendScintilla(qsci.SCI_REPLACETARGET, 0, '')
            self._sci.setReadOnly(True)

        if not chunk.excluded and not inclmarked:
            self._sci.markerDelete(chunk.lineno, _ExcludedChunkStartMarker)
            self._sci.markerAdd(chunk.lineno, _IncludedChunkStartMarker)
            for i in xrange(chunk.linecount - 1):
                self._sci.markerDelete(chunk.lineno + i + 1,
                                       _ExcludedLineMarker)
            self._sci.clearIndicatorRange(chunk.lineno + 1, 0,
                                          chunk.lineno + chunk.linecount, 0,
                                          self._excludeindicator)

    #@pyqtSlot(int, int, Qt.KeyboardModifier)
    def _onMarginClicked(self, margin, line, state):
        if margin != _ChunkSelectionMargin:
            return
        if line not in self._chunkatline:
            return
        if state & Qt.ShiftModifier:
            excluded = self._getChunkAtLine(line)
            cl = self._currentChunkLine()
            end = max(line, cl)
            l = min(line, cl)
            lines = []
            while l < end:
                assert l >= 0
                lines.append(l)
                l = self._sci.markerFindNext(l + 1, _ChunkSelectionMarkerMask)
            lines.append(end)
            self._setChunkAtLines(lines, not excluded)
        else:
            self._toggleChunkAtLine(line)

        self._sci.setCursorPosition(line, 0)

    def _getChunkAtLine(self, line):
        return self._chunkatline[line].excluded

    def _setChunkAtLines(self, lines, excluded):
        for l in lines:
            chunk = self._chunkatline[l]
            self._fd.setChunkExcluded(chunk, excluded)
            self._updateMarker(chunk)
        self.chunkSelectionChanged.emit()

    def _toggleChunkAtLine(self, line):
        excluded = self._getChunkAtLine(line)
        self._setChunkAtLines([line], not excluded)

    @pyqtSlot()
    def _toggleCurrentChunk(self):
        line = self._currentChunkLine()
        if line >= 0:
            self._toggleChunkAtLine(line)

    def _currentChunkLine(self):
        line = self._sci.getCursorPosition()[0]
        return self._sci.markerFindPrevious(line, _ChunkSelectionMarkerMask)

    def setupContextMenu(self, menu, line):
        menu.addAction(self._actmarkexcluded)

    @pyqtSlot(bool)
    def _updateChunkIndicatorMarks(self, checked):
        '''
        This method has some pre-requisites:
        - self.excludeindicator MUST be set to -1 before calling this
        method for the first time
        '''
        indicatortypes = (qsci.HiddenIndicator, qsci.StrikeIndicator)
        self._excludeindicator = self._sci.indicatorDefine(
            indicatortypes[checked],
            self._excludeindicator)
        QSettings().setValue('changes-mark-excluded', checked)<|MERGE_RESOLUTION|>--- conflicted
+++ resolved
@@ -354,16 +354,6 @@
             return self._modeActionMap[mode]
         except KeyError:
             raise ValueError('invalid mode: %r' % mode)
-<<<<<<< HEAD
-
-    def setMode(self, mode):
-        """Switch view to DiffMode/FileMode/AnnMode if available for the current
-        content; otherwise it will be switched later"""
-        action = self._modeAction(mode)
-        if not action.isVisible():
-            raise ValueError('unsupported mode: %r' % mode)
-=======
->>>>>>> 2811e218
 
     def setMode(self, mode):
         """Switch view to DiffMode/FileMode/AnnMode if available for the current
@@ -374,11 +364,6 @@
                 action.trigger()  # implies _setModeByAction()
         else:
             self._lostMode = mode
-
-    def setModeVisible(self, mode, visible):
-        action = self._modeAction(mode)
-        action.setVisible(visible)
-        self._fallBackToAvailableMode()
 
     @pyqtSlot(QAction)
     def _setParentRevision(self, action):
@@ -510,11 +495,7 @@
                 availablemodes.add(DiffMode)
             if fd.contents:
                 availablemodes.add(FileMode)
-<<<<<<< HEAD
-            if (fd.contents and fd.rev() is not None and fd.rev() >= 0
-=======
             if (fd.contents and (fd.rev() is None or fd.rev() >= 0)
->>>>>>> 2811e218
                 and fd.fileStatus() != 'R'):
                 availablemodes.add(AnnMode)
         self._restrictModes(availablemodes)
@@ -1026,32 +1007,15 @@
 
         aformat = [str(a.data().toString()) for a in self._annoptactions
                    if a.isChecked()]
-<<<<<<< HEAD
-        revwidth = len(str(self._fd.rev()))
-=======
->>>>>>> 2811e218
         annfields = {
             'rev': getrev,
             'author': getauthor,
             'date': getdate,
         }
-<<<<<<< HEAD
-        annformat = []
-        annfunc = []
-        for fieldname in aformat:
-            s, f = annfields[fieldname]
-            annformat.append(s)
-            annfunc.append(f)
-        annformat = ' : '.join(annformat)
-
-        uniqfctxs = set(fctx for fctx, _origline in self._links)
-        return dict((fctx.rev(), annformat % tuple(f(fctx) for f in annfunc))
-=======
         annfunc = [annfields[n] for n in aformat]
 
         uniqfctxs = set(fctx for fctx, _origline in self._links)
         return dict((fctx.rev(), ' : '.join(f(fctx) for f in annfunc))
->>>>>>> 2811e218
                     for fctx in uniqfctxs)
 
     def _emitRevisionHintAtLine(self, line):
@@ -1071,36 +1035,6 @@
         return self._repoagent.subRepoAgent(rpath)
 
     def display(self, fd):
-<<<<<<< HEAD
-        if fd.rev() is None:
-            return
-        if self._fd == fd and self._links:
-            self._updateView()
-            return
-        self._fd = fd
-        del self._links[:]
-        self._cmdsession.abort()
-        repoagent = self._repoAgentForFile()
-        cmdline = hglib.buildcmdargs('annotate', fd.canonicalFilePath(),
-                                     rev=fd.rev(), text=True, file=True,
-                                     number=True, line_number=True, T='pickle')
-        self._cmdsession = sess = repoagent.runCommand(cmdline, self)
-        sess.setCaptureOutput(True)
-        sess.commandFinished.connect(self._onAnnotateFinished)
-
-    @pyqtSlot(int)
-    def _onAnnotateFinished(self, ret):
-        sess = self._cmdsession
-        if not sess.isFinished():
-            # new request is already running
-            return
-        if ret != 0:
-            return
-        repo = self._repoAgentForFile().rawRepo()
-        data = pickle.loads(str(sess.readAll()))
-        self._links = [(repo.filectx(l['file'], changeid=l['rev']),
-                        l['line_number']) for l in data]
-=======
         if self._fd == fd and self._links:
             self._updateView()
             return
@@ -1136,7 +1070,6 @@
                 fctx = fctxcache[path, rev] = repo[rev][path]
             links.append((fctx, l['line_number']))
         self._links = links
->>>>>>> 2811e218
         self._updateView()
 
     def _updateView(self):
