--- conflicted
+++ resolved
@@ -33,10 +33,7 @@
         ### target revision combo
         self.rev_combo = combo = QComboBox()
         combo.setEditable(True)
-<<<<<<< HEAD
-=======
         combo.setMinimumContentsLength(30)  # cut long name
->>>>>>> 2811e218
         combo.installEventFilter(qtlib.BadCompletionBlocker(combo))
         form.addRow(_('Update to:'), combo)
 
@@ -360,24 +357,6 @@
                     pass # no args
                 else:
                     return cmdcore.nullCmdSession()
-<<<<<<< HEAD
-
-        cmdline = map(hglib.tounicode, cmdline)
-        return self._repoagent.runCommand(cmdline, self)
-
-    @pyqtSlot(bool)
-    def show_options(self, visible):
-        self.merge_chk.setShown(visible)
-        self.autoresolve_chk.setShown(visible)
-
-    @pyqtSlot(int)
-    def _updatePathComboTooltip(self, idx):
-        self.path_combo.setToolTip(self.path_combo.itemData(idx).toString())
-
-
-class UpdateDialog(cmdui.CmdControlDialog):
-
-=======
 
         cmdline = map(hglib.tounicode, cmdline)
         return self._repoagent.runCommand(cmdline, self)
@@ -394,7 +373,6 @@
 
 class UpdateDialog(cmdui.CmdControlDialog):
 
->>>>>>> 2811e218
     def __init__(self, repoagent, rev=None, parent=None, opts={}):
         super(UpdateDialog, self).__init__(parent)
         self._repoagent = repoagent
