--- conflicted
+++ resolved
@@ -6,11 +6,6 @@
 # This software may be used and distributed according to the terms of the
 # GNU General Public License version 2, incorporated herein by reference.
 
-<<<<<<< HEAD
-from mercurial import error, util
-
-=======
->>>>>>> 2811e218
 from tortoisehg.util import hglib
 from tortoisehg.util.i18n import _
 from tortoisehg.hgqt import qtlib, csinfo, cmdcore, cmdui, status, resolve
@@ -332,28 +327,7 @@
 
     def currentPage(self):
         super(MergePage, self).currentPage()
-<<<<<<< HEAD
-        if self.field('discard').toBool():
-            # '.' is safer than self.localrev, in case the user has
-            # pulled a fast one on us and updated from the CLI
-            cmdline = ['debugsetparents', '.', hglib.tounicode(self._otherrev)]
-        else:
-            cmdline = ['merge', '--verbose']
-            if self.field('force').toBool():
-                cmdline.append('--force')
-            tool = self.field('autoresolve').toBool() and 'merge' or 'fail'
-            cmdline += ['--tool=internal:' + tool]
-            cmdline.append(hglib.tounicode(self._otherrev))
-
-        if len(self.repo.parents()) == 1:
-            self._cmdlog.clearLog()
-            self._cmdsession = sess = self._repoagent.runCommand(cmdline, self)
-            sess.commandFinished.connect(self.onCommandFinished)
-            sess.outputReceived.connect(self._cmdlog.appendLog)
-        else:
-=======
         if len(self.repo.parents()) > 1:
->>>>>>> 2811e218
             self.mergecomplete = True
             self.completeChanged.emit()
             return
@@ -592,33 +566,6 @@
         self.setTitle(_('Committing...'))
         self.setSubTitle(_('Please wait while committing merged files.'))
 
-<<<<<<< HEAD
-        message = unicode(self.msgEntry.text())
-        cmdline = ['commit', '--verbose', '--message', message, '--user', user]
-        if self.opts.get('recurseinsubrepos'):
-            cmdline.append('--subrepos')
-        try:
-            date = self.opts.get('date')
-            if date:
-                util.parsedate(date)
-                dcmd = ['--date', hglib.tounicode(date)]
-            else:
-                dcmd = []
-        except error.Abort, e:
-            if e.hint:
-                err = _('%s (hint: %s)') % (hglib.tounicode(str(e)),
-                                            hglib.tounicode(e.hint))
-            else:
-                err = hglib.tounicode(str(e))
-            qtlib.WarningMsgBox(_('TortoiseHg Merge Commit'),
-                _('Error interpreting commit date (%s).\n'
-                  'Using current date instead.'), err)
-            dcmd = []
-
-        cmdline += dcmd
-
-        commandlines = [cmdline]
-=======
         opts = {'verbose': True,
                 'message': self.msgEntry.text(),
                 'user': user,
@@ -626,7 +573,6 @@
                 'date': hglib.tounicode(self.opts.get('date')),
                 }
         commandlines = [hglib.buildcmdargs('commit', **opts)]
->>>>>>> 2811e218
         pushafter = self.repo.ui.config('tortoisehg', 'cipushafter')
         if pushafter:
             cmd = ['push', hglib.tounicode(pushafter)]
