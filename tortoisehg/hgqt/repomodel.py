--- conflicted
+++ resolved
@@ -228,10 +228,7 @@
 
     @pyqtSlot()
     def _reloadGraph(self):
-<<<<<<< HEAD
-=======
         self._latesttags = {-1: self._latesttags[-1]}  # clear
->>>>>>> 2811e218
         if self._revspec:
             self._runQuery()
         self._rebuildGraph()
