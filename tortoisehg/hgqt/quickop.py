--- conflicted
+++ resolved
@@ -185,12 +185,6 @@
                                 _('No operation to perform'),
                                 parent=self)
             return
-<<<<<<< HEAD
-        self.repo.lfstatus = True
-        repostate = self.repo.status()
-        self.repo.lfstatus = False
-=======
->>>>>>> 2811e218
         if self.command == 'remove':
             self.repo.lfstatus = True
             try:
